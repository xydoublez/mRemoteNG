<<<<<<< HEAD
﻿using System.Linq;
using System.Xml;
=======
﻿using System.Xml;
using System.Xml.Linq;
>>>>>>> be5c66bd
using mRemoteNG.Config.Serializers;
using mRemoteNG.Connection;
using mRemoteNG.Container;
using mRemoteNG.Security;
using mRemoteNG.Security.SymmetricEncryption;
using mRemoteNG.Tree;
using mRemoteNG.Tree.Root;
using NUnit.Framework;


namespace mRemoteNGTests.Config.Serializers
{
    public class XmlConnectionsSerializerTests
    {
        private XmlConnectionsSerializer _serializer;
        private ConnectionTreeModel _connectionTreeModel;
        

        [SetUp]
        public void Setup()
        {
            _connectionTreeModel = SetupConnectionTreeModel();
            var encryptor = new AeadCryptographyProvider();
            var connectionNodeSerializer = new XmlConnectionNodeSerializer27(encryptor, _connectionTreeModel.RootNodes.OfType<RootNodeInfo>().First().PasswordString.ConvertToSecureString());
            _serializer = new XmlConnectionsSerializer(encryptor, connectionNodeSerializer);
        }

        [Test]
        public void ChildNestingSerializedCorrectly()
        {
            var serializedConnections = _serializer.Serialize(_connectionTreeModel);
            var xmlDoc = new XmlDocument();
            xmlDoc.LoadXml(serializedConnections);
            var nodeCon4 = xmlDoc.DocumentElement?.SelectSingleNode("Node[@Name='folder2']/Node[@Name='folder3']/Node[@Name='con4']");
            Assert.That(nodeCon4, Is.Not.Null);
        }

        [Test]
        public void SingleConnectionSerializedCorrectly()
        {
            var connectionInfo = new ConnectionInfo {Name = "myConnection"};
            var serializedConnections = _serializer.Serialize(connectionInfo);
            var xmlDoc = new XmlDocument();
            xmlDoc.LoadXml(serializedConnections);
            var connectionNode = xmlDoc.DocumentElement?.SelectSingleNode($"Node[@Name='{connectionInfo.Name}']");
            Assert.That(connectionNode, Is.Not.Null);
        }

        [TestCase("Username", "")]
        [TestCase("Domain", "")]
        [TestCase("Password", "")]
        [TestCase("InheritAutomaticResize", "False")]
        public void SerializerRespectsSaveFilterSettings(string attributeName, string expectedValue)
        {
            _serializer.SaveFilter = new SaveFilter(true);
            var connectionInfo = new ConnectionInfo
            {
                Name = "myConnection",
                Username = "somefilteredstuff",
                Domain = "somefilteredstuff",
                Password = "somefilteredstuff",
                Inheritance = {AutomaticResize = true}
            };
            var serializedConnections = _serializer.Serialize(connectionInfo);
            var xdoc = XDocument.Parse(serializedConnections);
            var attributeValue = xdoc.Root?.Element("Node")?.Attribute(attributeName)?.Value;
            Assert.That(attributeValue, Is.EqualTo(expectedValue));
        }

        private ConnectionTreeModel SetupConnectionTreeModel()
        {
            /*
             * Root
             * |--- con0
             * |--- folder1
             * |    L--- con1
             * L--- folder2
             *      |--- con2
             *      L--- folder3
             *           |--- con3
             *           L--- con4
             */
            var connectionTreeModel = new ConnectionTreeModel();
            var rootNode = new RootNodeInfo(RootNodeType.Connection);
            var folder1 = new ContainerInfo { Name = "folder1" };
            var folder2 = new ContainerInfo { Name = "folder2" };
            var folder3 = new ContainerInfo { Name = "folder3" };
            var con0 = new ConnectionInfo { Name = "con0" };
            var con1 = new ConnectionInfo { Name = "con1" };
            var con2 = new ConnectionInfo { Name = "con2" };
            var con3 = new ConnectionInfo { Name = "con3" };
            var con4 = new ConnectionInfo { Name = "con4" };
            rootNode.AddChild(folder1);
            rootNode.AddChild(folder2);
            rootNode.AddChild(con0);
            folder1.AddChild(con1);
            folder2.AddChild(con2);
            folder2.AddChild(folder3);
            folder3.AddChild(con3);
            folder3.AddChild(con4);
            connectionTreeModel.AddRootNode(rootNode);
            return connectionTreeModel;
        }
    }
}<|MERGE_RESOLUTION|>--- conflicted
+++ resolved
@@ -1,10 +1,6 @@
-<<<<<<< HEAD
 ﻿using System.Linq;
 using System.Xml;
-=======
-﻿using System.Xml;
 using System.Xml.Linq;
->>>>>>> be5c66bd
 using mRemoteNG.Config.Serializers;
 using mRemoteNG.Connection;
 using mRemoteNG.Container;
@@ -21,15 +17,19 @@
     {
         private XmlConnectionsSerializer _serializer;
         private ConnectionTreeModel _connectionTreeModel;
+        private ICryptographyProvider _cryptographyProvider;
         
 
         [SetUp]
         public void Setup()
         {
             _connectionTreeModel = SetupConnectionTreeModel();
-            var encryptor = new AeadCryptographyProvider();
-            var connectionNodeSerializer = new XmlConnectionNodeSerializer27(encryptor, _connectionTreeModel.RootNodes.OfType<RootNodeInfo>().First().PasswordString.ConvertToSecureString());
-            _serializer = new XmlConnectionsSerializer(encryptor, connectionNodeSerializer);
+            _cryptographyProvider = new AeadCryptographyProvider();
+            var connectionNodeSerializer = new XmlConnectionNodeSerializer27(
+                _cryptographyProvider, 
+                _connectionTreeModel.RootNodes.OfType<RootNodeInfo>().First().PasswordString.ConvertToSecureString(),
+                new SaveFilter());
+            _serializer = new XmlConnectionsSerializer(_cryptographyProvider, connectionNodeSerializer);
         }
 
         [Test]
@@ -53,22 +53,20 @@
             Assert.That(connectionNode, Is.Not.Null);
         }
 
-        [TestCase("Username", "")]
-        [TestCase("Domain", "")]
-        [TestCase("Password", "")]
         [TestCase("InheritAutomaticResize", "False")]
         public void SerializerRespectsSaveFilterSettings(string attributeName, string expectedValue)
         {
-            _serializer.SaveFilter = new SaveFilter(true);
+            var connectionNodeSerializer = new XmlConnectionNodeSerializer27(
+                _cryptographyProvider,
+                _connectionTreeModel.RootNodes.OfType<RootNodeInfo>().First().PasswordString.ConvertToSecureString(),
+                new SaveFilter(true));
+            var serializer = new XmlConnectionsSerializer(_cryptographyProvider, connectionNodeSerializer);
             var connectionInfo = new ConnectionInfo
             {
                 Name = "myConnection",
-                Username = "somefilteredstuff",
-                Domain = "somefilteredstuff",
-                Password = "somefilteredstuff",
                 Inheritance = {AutomaticResize = true}
             };
-            var serializedConnections = _serializer.Serialize(connectionInfo);
+            var serializedConnections = serializer.Serialize(connectionInfo);
             var xdoc = XDocument.Parse(serializedConnections);
             var attributeValue = xdoc.Root?.Element("Node")?.Attribute(attributeName)?.Value;
             Assert.That(attributeValue, Is.EqualTo(expectedValue));
