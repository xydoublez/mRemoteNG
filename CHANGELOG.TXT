--- conflicted
+++ resolved
@@ -1,4 +1,3 @@
-<<<<<<< HEAD
   Added feature MR-329 - Create Option to disable the "Quick: " prefix
   Fixed issue MR-67 - Sort does not recursively sort
   Fixed issue MR-121 - Config pane not sorting properties correctly when switching between alphabetical and categorized view
@@ -7,15 +6,11 @@
   Fixed issue MR-158 - Password field not accepting Pipe
   Fixed issue MR-330 - Portable version saves log to user's profile folder
   Fixed issue MR-333 - Unnecessary prompt for 'close all open connections?'
-  Fixed issue MR-339 - Connection group collapses with just one click
   Fixed issue MR-342 - Incorrect view in config pane of new connection after viewing default inheritance
   Added detection of newer versions of connection files and database schemata. mRemoteNG will now refuse to open them to avoid data loss.
   Improved appearance and discoverability of the connection search box.
-  Fixed tabs not closing on double-click when the active tab is a PuTTY connection.
-
-=======
+
   Fixed issue MR-339 - Connection group collapses with just one click
->>>>>>> b0439ade
   Fixed issue MR-340 - Object reference not set to an instance of an object.
   Fixed issue MR-344 - Move "Always show panel tabs" option
   Fixed tabs not closing on double-click when the active tab is a PuTTY connection.
