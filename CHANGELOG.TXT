<<<<<<< HEAD
  Added feature MR-329 - Create Option to disable the "Quick: " prefix
  Fixed issue MR-67 - Sort does not recursively sort
  Fixed issue MR-121 - Config pane not sorting properties correctly when switching between alphabetical and categorized view
  Fixed issue MR-130 - Issues duplicating folders
  Fixed issue MR-158 - Password field not accepting Pipe
  Fixed issue MR-330 - Portable version saves log to user's profile folder
  Fixed issue MR-333 - Unnecessary prompt for 'close all open connections?'
  Added detection of newer versions of connection files and database schemata. mRemoteNG will now refuse to open them to avoid data loss.
  Improved appearance and discoverability of the connection search box.
=======
  Fixed issue MR-340 - Object reference not set to an instance of an object.
  Fixed issue MR-344 - Move "Always show panel tabs" option
>>>>>>> d2459de7

1.70 (2013-02-25):
  Fixed issue MR-332 - Can't select different tab with one click after disconnecting existing tab
  Fixed issue MR-338 - PuTTYNG crashing on fresh install of mRemoteNG
  Re-enabled PuTTYNG integration enhancements on Windows 8

1.70 Release Candidate 1 (2013-02-22):
  Fixed issue MR-183 - Error trying to save connections when using SQL - Invalid column name _parentConstantId
  Fixed issue MR-225 - Tabs do not open in a panel until multiple panels are displayed.
  Fixed issue MR-229 - Integrated PuTTY doesn't work in Windows 8 RP
  Fixed issue MR-264 - Windows 8 support
  Fixed issue MR-317 - Difficulty right-clicking on Tab
  Fixed issue MR-318 - Wrong tab gets selected when tab names overflow on the tab bar
  Fixed issue MR-321 - New connection panel doesn't get panel header if its the only one or is moved
  Fixed issue MR-322 - Connection Button not listing servers
  Added option to always show panel tabs.
  Fixed "Decryption failed. Padding is invalid and cannot be removed." notification.
  Fixed KiTTY opening in a separate window when using a saved session.

1.70 Beta 2 (2013-02-18):
  Fixed issue MR-47 - Silent Installation Prompts for Language
  Fixed issue MR-54 - Error When disconnecting from SSL channel RDP
  Fixed issue MR-58 - Bug when duplicating connection in connection view 
  Fixed issue MR-68 - Config Window Loses Options
  Fixed issue MR-71 - Minimizing mRemoteNG causes temporary re-size of Putty sessions (windows)
  Fixed issue MR-80 - Reconnect previous sessions
  Fixed issue MR-81 - Problem Duplicating Folder w/ Sub-Folders
  Fixed issue MR-85 - Microsoft .NET Framework warning
  Fixed issue MR-86 - Citrix GDI+ Error when screen is locked
  Fixed issue MR-96 - When pressing SHIFT+F4 to create a new connection inside a folder, the new connections doesn't inherit any properties from its parent
  Fixed issue MR-101 - Collapse all folders causes a NullReferenceException
  Fixed issue MR-165 - Can't close About window if it is the last tab
  Fixed issue MR-166 - Inheritance button is disabled on some connections
  Fixed issue MR-167 - Name and description of properties not show in inheritance list
  Fixed issue MR-171 - Inherit configuration not showing friendly names for each inherit component
  Fixed issue MR-172 - RDGatewayPassword is unencrypted in confCons.xml file
  Fixed issue MR-174 - Trailing Space on a Hostname/IP will cause the connection not to happen.
  Fixed issue MR-175 - Problem with focus when 2 or more PuTTY sessions opened
  Fixed issue MR-176 - Del key while editing connection name triggers 'Delete Connection'
  Fixed issue MR-178 - 3 different panels crashes all connections
  Fixed issue MR-181 - Sessions on startup
  Fixed issue MR-190 - Can't click on tab/session
  Fixed issue MR-196 - Cannot export list without usernames and passwords
  Fixed issue MR-199 - when using screen inside putty, screen becomes dead when reduce mremoteNG
  Fixed issue MR-202 - The Connection "Tab" show Ampersands as underscores.
  Fixed issue MR-214 - Hostname/IP reset
  Fixed issue MR-224 - Session tabs become un-clickable after duplicating a tab or opening a new one in the same panel
  Fixed issue MR-233 - Backslash at end of password prevents success of putty invocation and corresponding auto-logon
  Fixed issue MR-235 - Config file gets corrupted when leaving the password entry box with ESC
  Fixed issue MR-264 - Windows 8 support
  Fixed issue MR-277 - Inheritance configuration button not appear in configuration tab
  Fixed issue MR-284 - SSH: Text not showing properly
  Fixed issue MR-299 - mRemoteNG crashes while using remotely (Windows XP remote desktop)
  Fixed issue MR-306 - Fatal .NET exception on program start
  Fixed issue MR-313 - PuTTY window not maximized when loading from saved session
  mRemoteNG now requires .NET Framework 3.0 instead of 2.0.
  Updated translations.
  Added translations for Spanish (Argentina), Italian, Polish, Portuguese, Chinese (Simplified).
  Improved the use of Tab and Shift-Tab to cycle through entries in the Config grid.
  Improved loading of XML files from older versions of mRemote/mRemoteNG.

1.70 Beta 1 (2012-02-27):
  Fixed issue MR-77 - VerifyDatabaseVersion (Config.Connections.Save) failed. Version string portion was too short or too long.
  Fixed issue MR-78 - Renaming Connections
  Fixed issue MR-79 - MoveUp/Down item doesn't work + Sort button broken
  Fixed issue MR-93 - Regional settings problem when using SQL connection in mRemoteNG
  Fixed issue MR-97 - Integrate Dutch translation
  Fixed issue MR-98 - Integrate Russian and Ukranian translations
  Fixed issue MR-99 - Integrate Spanish translation
  Fixed issue MR-131 - RD Gateway does not respect setting for use different credentials
  Added compatibility check for "Use FIPS compliant algorithms" security setting.
  Improved reporting of errors when encrypting and decrypting connection files.
  Added partial Polish translation.
  The panel tabs are now hidden if only one panel is open.
  Fix focus issue with RDP connections when changing tabs.
  Show changes live as connection tabs are being dragged around to change their order.
  Updated PuTTY to version 0.62.
  Improved error handling when loading connection files.
  Fixed bugs with creating a new connection file.
  A backup of the connection file is saved when it is loaded. The most recent ten backup copies are kept.
  Added the option to use a smart card for RD Gateway credentials.
  Made the use of CredSSP for RDP connections optional.
  Updated VncSharpNG to version 1.2.4440.36644.
  Added debugging symbols for VncSharpNG.

1.69 (2011-12-09):
  Fixed issue #66 - Fresh Install Fails to Create Config
  Fixed issue #69 - Connection file gets erased
  Fixed issue #72 - scrollbars added to RDP window after minimize/restore of mRemoteNG
  Disabled automatic updates in the portable edition
  Fixed file name in window title changing when exporting an XML file.
  Fixed Use only Notifications panel checkbox.
  Updated PuTTY to version 0.61
  Binaries are now digitally signed
  Added Credits, License, and Version History items to the Start Menu and made Start Menu item names localizable.

1.68 (2011-07-07):
  Fixed issue #48 - VerifyDatabaseVersion fails with new (empty) database tables.
  Fixed issue #60 - Can't save connections file
  Fixed issue #62 - Connection file error upon launch.

1.67 (2011-06-05):
  Fixed migration of external tools configuration and panel layout from Local to Roaming folder.
  Disable ICA Hotkeys for Citrix connections.  Fixes issue with international users.
  Added a language selection option so users can override the language if they don't want it automatically detected.
  Added partial French translation to the application.
  Addded Thai translation to the installer.
  Updated graphics in the installer to mRemoteNG logo.
  Fixed RD Gateway default properties and RDP reconnection count setting not being saved.
  Fixed bug 33 - IPv6 doesn't work in quick Connect box.
  Moved the items under Tools in the Connections panel context menu up to the top level.
  Added buttons for Add Connection, Add Folder, and Sort Ascending (A-Z) to the Connections panel toolbar.
  Fixed rename edit control staying open when collapsing all folders.
  Changed sorting to sort all subfolders below the selected folder.
  Allow sorting of connections if a connection entry is selected.
  Fixed adding a connection entry if nothing is selected in the tree.
  Added 15-bit Color RDP setting.
  Fixed loading of RDP Colors setting from SQL.
  Added Font Smoothing and Desktop Composition RDP settings.
  Improved error handling when loading XML connection files.
  Added the mRemoteNG icon to the list of selectable icons for connection entries.
  Added confirmation before closing connection tabs.
  Fixed bug 42 - Maximized location not remembered with multiple monitors.
  Improved loading and saving of window location.
  Removed flickering on start up.
  Changed the Options page into a normal dialog.
  Improved Reset Layout function.
  Changed to use full four part version numbers with major, minor, build, and revision.
  Changed hard coded SQL database name into a user configurable setting.
  Fixed tab order of controls in Options dialog.
  Fixed bug 45 - Changing some settings in the config file may not save.

1.66 (2011-05-02):
  Fixed connections not working

1.65 (2011-05-02):
  Fixed Ctrl-Tab and Ctrl-Shift-Tab not working in any other applications while mRemoteNG is running
  Ctrl-Tab and Ctrl-Shift-Tab no longer work to switch tabs within mRemoteNG
  Fixed bug 36 - Install creates shortcuts only for the installing user
  Fixed bug 38 - Application uses the wrong Application Data settings folder (in Local Settings)
  Added code to the installer to check that the user is in the 'Power Users' or 'Administrators' group

1.64 (2011-04-27):
  Fixed bug 6 - VNC CTRL+key & keyboard combo mappings are broken
  Fixed bug 12 - Tab switch is not working in config panel
  Fixed bug 14 - RDP Connection authentication problem
  Fixed bug 22 - External App parameter macro expansion doesn't work with "try to integrate"
  Fixed bug 25 - Unhandled exception when mRemoteNG opens
  Added multilanguage support and German translation to the application
  Added Czech, Dutch, French, German, Polish, and Spanish translations to the installer
  Added Ctrl-Tab hotkey to switch to the next tab and Ctrl-Shift-Tab to switch to the previous tab
  Added Tab key to cycle through entries in the Config grid and Shift-Tab to cycle in reverse
  Added ability to configure external tools to run before or after a connection is established
  Fixed missing parameters in macro expansion for external tools
  Fixed RD Gateway and other inheritance bugs
  Changed how new connection files are created
  Changed the internal namespace of the application to mRemoteNG instead of mRemote
  Added credit for the DockPanel Suite to the About page
  Updated DockPanel Suite to version 2.5 RC1
  Updated VNCSharpNG to correct Ctrl and Alt key pass-through behavior

1.63 (2010-02-02):
  New icon and logo
  Fixed problems moving or resizing the main window while PuTTY (SSH/telnet/rlogin/raw) connections are open
  Fixed PuTTY processes not closing on Vista and 7 with UAC enabled
  Updated DockPanel Suite from 2.2.0 to 2.3.1
  Fixed error if the mouse is clicked outside of the remote screen area of a VNC connection
  Fixed flashing and red lines at bottom of the window on first run
  Added View->Reset Layout menu item
  Added F11 shortcut key to View->Full Screen
  Improved RDP error reporting
  Added support for Credential Security Support Provider (CredSSP) which is required for Network Level Authentication (NLA)
  Added support for connecting through Remote Desktop Gateway servers
  Popups can now be allowed in Internet Explorer by holding Ctrl+Alt when clicking a link
  Added PuTTY Settings item to tab context menu

1.62 (2010-01-19):
  Switched to VncSharp, an open source VNC component
  VNC is supported again except for the following features:
    Windows authentication
    Setting the compression, encoding and color settings
    Connecting through a proxy server
    Free SmartSize mode (it does the same thing as Aspect SmartSize mode now)
  Rearranged the Options page and added an Updates tab
  Added option to change how often updates are checked
  Open Updates options tab before connecting for the first time
  No longer show About page on first run
  Renamed Quicky toolbar to Quick Connect toolbar
  Changed back to allowing toolbars to dock to the left or right of the menu bar and added gripper to move it around
  Added RDP, VNC and ICA version numbers to Components Check page
  Fixed a bug with the inheritance buttons on the Config panel disappearing after awhile

1.61 (2010-01-14):
  Removed unlicensed SmartCode Solutions ViewerX VNC Viewer ActiveX
  This version of mRemoteNG does not support VNC

1.60 (2010-01-09):
  Changed name to mRemoteNG
  Fixed menu bar not staying docked to left side
  Removed snakes game Easter egg
  Removed references to visionapp Remote Desktop
  Changed filename delimiter in title bar from pipe to dash
  Changed default format for saving screenshot images to PNG
  Changed website addresses
  Added Report a Bug and Support Forum links to the Help menu
  Moved Check for Updates to the Help menu
  Changed website links in Help menu and About page to load within mRemoteNG instead of launching an external browser

1.50:
  Added the following formats to the "Save Connections As" function:
    mRemote CSV (standard CSV file with all properties)
    vRD 2008 CSV (standard CSV file with properties relevant for importing connections in vRD 2008)
  Fixed bug in inheritance code (SmartSize Mode and View Only properies were always shown when using VNC)

1.49:
  mRemote and visionapp Remote Desktop 2008 merge!
    Read more here: http://www.mremote.org/wiki/visionappMerge.ashx
    or in the Announcement panel.
  Added features to the update function
  Added Announcement feature
  Changed copyright notice in about screen and text when connecting via VNC
  Fixed some SQL-related problems

V1.48:
  ATTENTION! There is a bug in the automatic update code in 1.45 so you will have to download the new version manually from http://www.mremote.org/wiki/Downloads.ashx
  
  Added startup components check with directions to fix component installation (also available in Tools - Components Check)
  Added "Try to integrate" option to Ext. Apps. If enabled mRemote will try to integrate the app into a tab container like any other connection protocol.
  Added Ext. App as protocol. Any Ext. App can be launched just like a normal connection.
    Example (DameWare Mini Remote Control):
    Create a new Ext. App with the following properties:
      Display Name: DameWare
      Filename: c:\PathToYourDameWareInstallDir\DWRCC.exe
      Arguments: -c: -h: -m:%hostname% -u:%username% -p:"%password%" -d:%domain%
      Options: Try to integrate
    Create a new connection and select Ext. App as protocol
    Then choose DameWare in the Ext. App field
    If you have problems with a particular app that takes a long time to start up consider setting a higher PuTTY/Ext. Apps wait time in Tools - Options - Advanced
  Added option to completely encrypt connection files (tools - options - advancecd)
  Added Rendering Engine option for HTTP/S protocols
    You can now use the Gecko (Firefox) rendering engine
    For this to work you need to download xulrunner (get it here: ftp://ftp.mozilla.org/pub/xulrunner/releases/1.8.1.3/contrib/win32/)
    It must be the 1.8.1.3 release, 1.9.0.0 does NOT work!
    Extract the contents to a path of your choice and set the correct path in Tools - Options - Advanced - XULrunner path
    The interface is tab enabled and usage is generally very firefox-like. So you can open new tabs with Ctrl+T, jump to the location bar with Ctrl+L and so on...
  Added "MAC Address", "User Field" fields and %MacAddress%, %UserField% variables to use in Ext. Apps
  Added descriptions for all fields in the config editor
  Fixed bug in connections loading code when using SQL storage
  Fixed bug in reconnect code
  Fixed VNC sessions not refreshing screen automatically when switching between tabs or panels

  WARNING! There have been changes to the connections file/SQL tables
    Please always backup your whole config before updating to a new mRemote beta release, especially when there have been changes to the config files/SQL tables
    To get SQL working with the new version please update your tables like in the provided script (Info - Help - SQL Configuration)
    These are the added lines:
      [RenderingEngine] [varchar] (10) COLLATE SQL_Latin1_General_CP1_CI_AS NULL ,
      [MacAddress] [varchar] (32) COLLATE SQL_Latin1_General_CP1_CI_AS NULL ,
      [UserField] [varchar] (256) COLLATE SQL_Latin1_General_CP1_CI_AS NULL ,
      [ExtApp] [varchar] (256) COLLATE SQL_Latin1_General_CP1_CI_AS NULL ,
      [InheritRenderingEngine] [bit] NOT NULL ,
      [InheritMacAddress] [bit] NOT NULL ,
      [InheritUserField] [bit] NOT NULL ,
      [InheritExtApp] [bit] NOT NULL ,

V1.45:
  New german language build available
  Added support for RDP 6.1 (XP SP3/Vista SP1) features (Server Authentication, Console Session, TS Gateway not yet...)
  Added basic support for UltraVNC SingleClick (Tools - UltraVNC SingleClick); the listening port is configurable in the options
  Fixed VNC connections not working on x64
  Fixed screenshots save all feature overwriting files with the same name (not actually a bug, but rather a new feature ;)
  Fixed ICA Encryption Strength not inheriting properly
  
  WARNING! There have been changes to the connections file/SQL tables
    Please always backup your whole config before updating to a new mRemote beta release, especially when there have been changes to the config files/SQL tables
    To get SQL working with the new version please update your tables like in the provided script (Info - Help - SQL Configuration)
    These are the added lines:
      [RDPAuthenticationLevel] [varchar] (32) COLLATE SQL_Latin1_General_CP1_CI_AS NOT NULL ,
      [InheritRDPAuthenticationLevel] [bit] NOT NULL ,

V1.43:
  Added function to send either the main form or a connection panel to another screen
    To send the form to another screen, right click the titlebar or the taskbar button and select "Send to..."
    If you want to send a panel to another screen, right click the panel's tab and do the same
  Fixed PuTTY connections not supporting credentials with spaces
  Fixed form not opening on last position when using multiple screens
  Fixed kiosk mode not working on secondary screen

V1.42:
  IMPORTANT NEWS: Please read the page that opens when you first start this release or go to:
    http://www.mRemote.org/wiki/MainPage.ashx#Commercial
  Added minimize to tray option
  Added option to enable switching to open connections with a single click on the corresponding connection in the tree
  Added button to test proxy settings
  Fixed: If the active connection tab is a PuTTY connection, Alt+Tab to mRemote now focuses the PuTTY window
  Fixed encoding problem with PuTTY sessions that included spaces
  Fixed problem that made mRemote inaccesible when closing it on a second monitor and then disabling this monitor
  Fixed: Inheritance defaults of some new VNC properties were not saved in the portable package

V1.41:
  Added complete support for SmartCode's ViewerX and removed VncSharp
    Many thx to everyone who donated to make this happen!!! I didn't think that it wouldn't even take a week! =)
    I hope everyone will be satisfied by the functions and possibilities this new control provides
    If you use one of the non-setup packages you must register the control yourself
      Open a cmd and change to the directory you installed mRemote to
      Type regsvr32 scvncctrl.dll and click ok
  Changed shortcuts and added buttons for them to the view menu under "Jump To" because they were causing several problems

  WARNING! There have been changes to the connections file/SQL tables and the Ext. Apps XML file
    Please always backup your whole config before updating to a new mRemote beta release, especially when there have been changes to the config files/SQL tables
    To get SQL working with the new version please update your tables like in the provided script (Info - Help - SQL Configuration)

V1.40:
  Added (limited) support for the trial version of SmartCode's VNC ActiveX
    To enable it go to Options - Advanced and check "Try SmartCode VNC ActiveX"
    When connecting a pop up will open, wait about 10 seconds, then click on "Trial" to continue
    I will integrate this control fully into mRemote if I get enough Donations to buy the single developer license ($375,-)
    So if you want to see better VNC support (All UltraVNC, TightVNC and RealVNC functions) in mRemote, please help me and donate some bucks
    For donations either go to the mRemote Wiki (Info - Website) or click on Info - Donate to directly go to PayPal
    I will announce the current donation amount every day (or as often as I can) on the Wiki main page
    If you want to know more about the control go here: http://www.s-code.com/products/viewerx/
  Added feature to choose the panel a connection will open in when...
    a. no panel name was assigned in the properties
    b. you opened a connection with the option to choose the panel before connecting
    c. you checked "Always show panel selection dialog when opening connectins" in Options - Tabs & Panels
  Added Shortcuts to focus the standard panels
    Alt+C: Switch between Connections & Config panel
    Alt+S: Switch between Sessions & Screenshots panel
    Alt+E: Switch to Errors & Infos panel
  Added some new icons

V1.39:
  Added MagicLibrary.dll to the release again (forgot it in the 1.38 packages, sorry)
  Added auto-reconnect for ICA
  Added feature that automatically clears whitespaces in the Quicky Textfield
  Added special feature: Go to the set password dialog and type "ijustwannaplay" (without the quotes) in the password field... ;)

V1.38:
  Added automatic reconnect feature for RDP (Options - Advanced)
  Added connections drop-down to the quicky toolbar (same as the tray icon menu)
  Added setting in the options to enable/disable that double clicking on a connection tab closes it
  Added option to automatically set the hostname like the display name when creating new connections
  Fixed bug that caused the properties of a folder to be filled with "Object reference not set to an instance of an object." when adding a folder to the root with Default Inheritance enabled
  Fixed bug that made the properties of a newly added Connection to the root unavailable when Default Inheritance was enabled
  Fixed bug that the default settings for Pre/Post Ext. App, and their inheritance settings were not being saved
  Fixed bug in settings loading methods that caused the application to hang when an error occured
  Fixed bug in Ext. Apps panel that copied the properties of the previously selected Ext. App when "Wait for exit" was checked
  Fixed bug in the SQL Query that creates the tables needed by mRemote
  Attempt to fix the "Drop-Down on Screenshot" bug on some machines

V1.35:
  Added single instance mode (look in Options - Startup/Exit) - No cmd arguments supported yet!
  Added possibilty to start a Ext. App before connecting and on disconnect (e.g. for VPN/RAS)
  Added option to the Ext. Apps to tell mRemote to wait for the exit of the Ext. App
  Added encryption setting for ICA
  
  WARNING! There have been changes to the connections file/SQL tables and the Ext. Apps XML file
    Please always backup your whole config before updating to a new mRemote beta release, especially when there have been changes to the config files/SQL tables
    Here's a list of new columns that need to be created before saving connections to an SQL server:
      Name: ICAEncryptionStrength, Data-Type: varchar, Length: 64, Allow Nulls: No
      Name: InheritICAEncryptionStrength, Data-Type: bit, Length: 1, Allow Nulls: No
      Name: PreExtApp, Date-Type: varchar, Length: 512, Allow Nulls: Yes
      Name: PostExtApp, Date-Type: varchar, Length: 512, Allow Nulls: Yes
      Name: InheritPreExtApp, Date-Type: bit, Length: 1, Allow Nulls: No
      Name: InheritPostExtApp, Date-Type: bit, Length: 1, Allow Nulls: No

V1.33:
  Fixed problem that caused RDP connections not to initialize properly when using XP SP3
  Fixed bug in Port Scan that prevented hosts with no hostname from being imported

V1.32:
  Added: Inheritance defaults can now be customized (look in the root properties of your connections tree)
  Fixed bug that made password-secured connection files not load properly because the return value from the password screen was always null
  Fixed a lot of outdated code in the import functions (Import from XML, Import from AD, Import from RDP files)
  Fixed bug that caused properties with a ' character not to be saved properly when using SQL Server
  Changed Target CPU to AnyCPU again as I think the x86 setting caused problems on x64 machines (although it shouldn't)

V1.31:
  Small speed improvement to the port scanner
  Fixed bug that caused SQL live-update to not work when not using AD Authentication
  Fixed bug that caused Save As not to work

V1.30:
  Added experimental SQL Server with live-update (multi-user) support (see Help - Getting started - SQL Configuration)
  Added bunch of new icons to the UI, most of them by famfamfam.com
  Added dropdown button to Quicky Toolbar to choose protocol
  Many smaller changes and additions
  Fixed: Wrong default PuTTY session name
  Fixed bug in Port Scanner that caused an error when no DNS name could be resolved

V1.25:
  Added inheritance for folders
  Added port scan feature and possibility to import from a scan
  Added toolbar for Ext. Apps (see View - External Applications Toolbar)
  Added quick connect as toolbar
  Added code that creates a backup of the current connections file every time it is loaded (It's named YourConsFile.xml_BAK)
  Added description variable to Ext. Apps
  Fixed bug that allowed inheriting from root node
  Fixed bug that caused Ext. Apps launched from a connection tab to use the selected tree node instead of the current tab
  Fixed bug that caused mRemote not to save panel layout and Ext. Apps on exit

V1.24:
  Fixed a bug in connections loading mechanism that caused a corrupted connections file when upgrading from a previous version

V1.23:
  Added feature to remember which connections were opened on last runtime and reconnect to them on the next start (see Tools - Options - Startup/Exit)
    A command line switch is also available to cancel reconnecting (/noreconnect or /norc)
  Added Auto Save feature (Tools - Options - Connections - Auto Save every...)
  Added Ext. Apps to connection tab context menu
  Added better error handling for RDP connection creation
  Fixed problem with Sessions feature on 64bit systems
  Fixed Sessions feature not working when using global credentials
  Fixed several problems with the Active Directory OU picker control
  Fixed bug in Connection duplicate code that caused duplicated connection to still have previous tree node assigned

V1.20:
  Added External Applications feature (check the help section for more info)
  Added duplicate feature to Connections tree
  Fixed: MagicLibrary.dll was not included in the setup package

V1.16:
  New Domain: www.mRemote.org
  Fixed PuTTY connections appearing in a new window
    There's a new setting in the options to fine tune the time to wait until the window has been created
  Fixed export not working
  Added reconnect feature in tab menu

V1.15:
  Added: New portable package
  Added: Defaults for new connections can now be customized
    Click the root item and then the new Properties-like button with a small yellow star to get to the settings
  Fixed Import from Active Directory not working
  Fixed problem with single click connect not focusing correctly
  Fixed root node not being renamed after changing name in property grid

V1.10:
  Added support for setting a password to protect the connections file with (look in the root of your connections tree)
  Added RDP file import feature
  Added new command-line switch to reset panel's positions
  Added HTTPS as protocol
  Added HTTP/S basic authentication
  Added support for setting a Proxy server for automatic updates
  Some changes in help section
  Fixed the bug that passwords stored in the options weren't decrypted when a connection was opened
  Fixed "bug" that prevented "Connect to console session" from working in RDC6.1 (Vista SP1 RC1/XP SP3 RC1)

V1.00:
  Merry Christmas! =)
  
  V1.00 is a (almost) complete rewrite of the whole application
  The code base is now much cleaner and more (easily) extendable
  New features include (but are not limited to):
    Every part of the application is now integrated into panels which can be moved, docked and undocked, hidden, moved to another monitor, etc.
      This makes many new and exciting ways to manage connection and application windows possible
      You can for example open up 4 PuTTY sessions in 4 different panels and align them in the main application so you can use all 4 side by side - 2 on the upper side and 2 on the bottom for example
      This can be done for EVERY part of the application, it's completely modular and customizable
    Connection and folder (previously called containers) properties have moved to a new property grid control
    Every setting (with the exclusion of the hostname, which wouldn't make any sense) can now be inherited from the parent folder
    Connection file saving/loading is now handled a bit different (more in the help section)
    Application restart is no longer nececary after changing options, they are active with a click of the OK button
    Smart size can now be activated also if a connection is already open (in the right click menu of the active tab)
    A panel name can be stored with every connection (or folder, if inherting) to always open the connection in the specified panel
  And last but not least, many bugs have been fixed, though there are probably many new bugs aswell - Did I already mention this is a rewrite? ;)
  I hope you like my work and if you do please consider donating on the mRemote website to support me a little. Any amount will do! Thx!

V0.50:
  Removed old Terminal (SSH, Telnet) control and embedded PuTTY instead
    This decision brings mostly good but also some bad news
    The good news is that now everything that works in putty also works in mRemote
      This means X11 forwarding, SSH port forwarding, session logging, appearance customization, etc. should be working fine now
      It also brings some new protocols (Rlogin, RAW)
    The bad news is that I cannot fully integrate Putty into mRemote because it is a standalone application and thus has it's own window handle
      This means that you won't be able to use Ctrl+Tab to switch between tabs, catching errors or infos through the new Errors and Infos tab isn't possible, etc.
  Added possibility to change resolution or display mode (Fit to window, Fullscreen, Smart size)
  Added new setting in options to show logon info on tab titles
  Added new feature that catches popup dialogs and puts them in a managed interface. This is another step to make mRemote a single window application.
    Pressing escape switches back to the connection list
    There is a context menu that allows you to copy selected errors/warnings/infos to the clipboard (text only) or to delete them
    There also are settings in the option to change when to switch to the tab and to switch back to the normal behaviour of displaying message popups
  Added QuickConnect history and auto-complete functions
  Added a few new Icons (Linux, Windows, ESX, Log, Finance)
  Improved options tab
  Connections file version is now 1.2
  Fixed some form drawing bugs

V0.35:
  Added tab switching/closing hotkeys
    Switch to next tab: Ctrl+Tab
    Switch to previous tab: Ctrl+Shift+Tab
    Close active tab: Ctrl+W
    This does not and will probably never work with RDP connections!
  Fixed bug in updating code that still displayed the current version in the old format (x.x.x.x instead of x.xx)
  Fixed bug where the colors setting was not correctly read after saving and reloading a connections file (only with 256 colors setting)
  Fixed bug that made connect to console session and fullscreen options not work
  Fixed bug that when opening options, update or about tab caused weird paddings next to the tab or other strange behaviour
  Changed shortcuts to menu items in main menu as they interfered with some terminal key bindings

V0.30:
  Added HTTP as protocol to allow for basic web-based administration
  Added new connections menu to the toolbar
    Left click on a connection connects
    Right click on a container or connection opens the config tab for the selected item
  Added two new connection context menu entries for quickly connecting to console session or connecting in fullscreen
  Improved tray icon menu (just like the main connections menu)
  The connections tree can now be hidden
    To hide it right click on the splitter (the divider between the connections tree and the tabbing interface)
  Removed overlay (RDP locking) feature in favor of simply grabbing input when clicking inside the control area
    I hope nobody is too sad that the nice looking overlay feature had to go, but..., well, it had to! ;-)
  Changed "Redirect Key combinations (like in fullscreen)" to be disabled when in kiosk mode as it has no effect then anyway
  Several small bugfixes and code improvements

V0.20:
  Added Drag and Drop support for tabs
  Added tab context menu
    Switch to/from fullscreen
    Take a screenshot
    Transfer files via SCP/SFTP (SSH)
    Send special keys (VNC)
    Rename tabs
    Duplicate tabs (Create another instance of the connection)
    Show config
    Close tab (disconnect)
  Removed Fullscreen and Send special keys buttons from the main toolbar as they are now in the tab context menu
  Added middle click support for tabs (close/disconnect)
  Added SSH file transfer (SCP/SFTP) support
  Added Tools menu to the tree context menu
    Transfer files via SCP/SFTP (SSH)
    Import/Export features
    Sorting
  Changed version format
  Fixed the problem that caused mRemote to crash when dragging a parent node of the connections tree onto one of it's child nodes
  Fixed problem in importing mechanism that allowed importing connections including the root which resulted in multiple root items that couldn't be deleted
  Fixed problem with quick connect

V0.0.9.0:
  Added support for redirecting key combinations (Alt+Tab, Winkey, ...)
  Added Import/Export features
  Added Quick Connect Port support, just type the host you want to connect to followed by a ":" and then the port
  Added Connect/Disconnect buttons to connections context menu
  Added two new icons (Test Server | TST; Build Server | BS)
  Many changes to the connections loading/saving mechanisms
  confCons version is now 1.0
  Some code cleanup
  Fixed auto session info to only try to get session information when a RDP connection is selected
  Fixed AD Import feature (didn't care if imported items were computers, groups, users, ... ;)
  Fixed settings and connections not saving when installing updates from the auto-updater
  Fixed form size and location not saving properly when closing the application in minimized state or in maximized state on a secondary monitor

V0.0.8.2:
  Added SSH1 to Quick Connect GUI
  Changed buffer size of terminal control, it's now 500 lines
  Fixed terminal connections not getting focus when changing tabs
  Fixed bug in terminal code that caused hitting "home" to show "~" instead of jumping to the start of the line
  Fixed bug that caused that hitting enter in mRemote wouldn't do anything when options was opened before

V0.0.8.0:
  Added code to check if the msrdp com control is registered
  Many Improvements to the terminal control (ssh1(!), ssh2, telnet)
  Fixed bug that caused mRemote to crash when moving connection into root node (only with inheritance enabled)
  Fixed bug: Pressing delete when editing a node's name caused delete messagebox to show

V0.0.7.5:
  Added inheritance feature to inherit connection settings from parent container
  Expanded/Collapsed state of tree nodes will now be saved
  Reduced auto session info delay to 700ms
  Some code maintainance
  Some corrections to connections tree and quick search behaviour
  Fixed bug in TerminalControl that caused the error message "error loading string"
  Fixed: Settings saving on exit was broken in V0.0.7.0, this is fixed now
  Changed connections file version to 0.9
  Fixed connections context menu bug that made import from ad option inaccessible
  Fixed session info filling up with infos about hosts previously selected

V0.0.7.0:
  Massive GUI redesign and changes, hope you like it! =)
  Fixed bug that made session info to query immediately after selecting a connection (when enabled), there is now a one second delay to prevent collecting session info for more than one host
  
V0.0.6.8:
  Added connection import feature for Active Directory
  Tidied up project references
  Multiple changes to setup routine
  Improved error handling for auto-update
  Improved download handling for auto-update
  Fixed bug that made download finished/failed message box appear multiple times when update was canceled and re-downloaded
  Fixed bug where double-clicking a container opened all connections inside this container

V0.0.6.6:
  Changed port textbox control to only allow digits
  Small changes to connection code for SSH
  Fixed port setting not saving (or always displaying default port for selected protocol)

V0.0.6.5:
  Added auto update feature
  Changed: Multiple UI Changes (added shortcuts, rearranged menu items, ...)
  Fixed the problem where the connections file version was saved either with a dot or a comma, depending on system language
  Fixed not being able to connect to SSH2 hosts without specifying username and password
  Fixed several problems with Quick Connect
  Improved saving of config changes
  Fixed connections tab not closing when using SSH

V0.0.6.0:
  Added new protocols: SSH2 and Telnet
  Added first command line switch/parameter "/consfile"
    Ex.: mRemote.exe /consfile "%PathToYourConnectionsFile%"
  Added button to screenshots to delete a screenshot
  Added Host Status (Ping) feature
  Many code rewrites and changes in almost every area
  Changed the way connections get loaded
    The default path for the connection file is no longer in the application directory but in the local application data folder. 
    Ex.: c:\Documents and Settings\felix\Local Settings\Application Data\Felix_Deimel\mRemote\
    If opening a connection file from a custom location (click on open link) saving will also occur in this file and not like in previous versions to the default connections file
    To import your old connection file please use the following procedure: start mRemote, click on "Open" and find your old connection file. Then click on "Save As" and save it with the default file name to the default location
  Changed the font and style of context menus
  Changed Quick Connect UI
  Fixed connection settings in config tab not saving when clicking another connection before jumping to another config field
  Fixed a bug where renaming a container caused the first connection in the same container to be renamed too

V0.0.5.0 R2:
  Fixed a bug that prevented connections from opening when icon files were assigned in a previous version of mRemote

V0.0.5.0:
  Added (Global) fullscreen / kiosk feature
  Added redirection settings for disk drives, printers, ports, smart cards and sound
  Added option to write a log file
  Added option to open new tabs on the right side of the currently selected tab
  Added possibility to connect to all nodes in a container
  Changed session functions to work in background
  Changed icon choosing mechanism and added a bunch of default icons
  Changed: Containers with connection can now be deleted just like empty containers
  Changed screenshot functions to now collect all screenshots in one tab
  Changed: More settings can now be changed on container basis
  Changed config file version to 0.6
  Changed: Small internal changes to the connection saving/creating and opening mechanisms
  Fixed "Display Wallpapers" and "Display Themes" settings, they are working now

V0.0.3.6:
  Added Feature to display an overlay when RDP connection tab has lost the focus, clicking on this gives the focus back to the control
  Added standard handlers for F2 (rename) and DEL (delete) keys in the treeview
  Added icon preview for connections in config tab
  Changed the way new connections and containers are being created in the treeview. The pop up window will not be displayed any longer, instead everything is handled inplace by the treeview.
  Changed some minor UI related stuff
  Fixed bug in tab closing mechanism that caused icons (play/pause) to not be set on the correct tree nodes

V0.0.3.5:
  Added Feature to query and log off sessions on a remote machine and option to do this automatically
  Added Option to show icon in system tray with connection menu
  Changed controls to flat style as I think this fits the whole application more than the old 3D look
  Multiple UI changes to eliminate annoying behaviour

V0.0.3.3:
  Added Feature to specify which login information to use when no info is provided in the config of a remote machine
  Fixed bug in Quick Find where trying to open a connection when no node was found caused an error
  Fixed bug where the main form was not rendered correctly when hiding top bar and using XP Themes
  Fixed bug in drag-drop routine that caused application to hang when trying to drop a node on one of it's child nodes
  Fixed bug where taskbar buttons for fullscreen rdp windows did not disappear after disconnecting
  
V0.0.3.2:
  Added new Save As Dialog with feature to only save specific connection settings
  Added Option to display Tooltips when hovering over host entries in the connection tree
  Added Option to ask at exit when there are open connections
  Fixed bug where saving connections file with spaces in the root node caused an error -> updated Connection File Version to 0.5
  Fixed bug in options tab where the browse button for a custom connection file didn't do anything

V0.0.3.0:
  Added Options Tab
    Load connections file from different location
    Save/Don't Save connections file on exit
    Show current tab name in window title
  Added drag and drop functionality to the connections tree
  Added feature to hide top bar
  Added feature to send special keys (VNC)
  Updated VncSharp Library to V0.88 (still pretty buggy)

V0.0.2.7:
  Added feature to save connection settings to all connections in the selected container
  Icon choosing bug fixed
  Taskbar button had no text when in fullscreen - fixed
  Fixed bug in Quick Connect GUI
  Disabled "Display Wallpaper" and "Display Themes" checkboxes as these features are not implemented

V0.0.2.5:
  Quick connect button bug fixed
  Search field resize bug fixed
  Splitter position is now saved on exit
  Added new connections toolstrip (same functions as context menu)

V0.0.2.4:
  Changed default color depth to 16bit
  Added Keep Alive Interval (1 Minute)
  Added Options to choose between RDP & VNC
  Added Port Setting for RDP
  Added Option to connect to console
  Added Menu Entries to move Connections & Containers up & down
  Some small code improvements<|MERGE_RESOLUTION|>--- conflicted
+++ resolved
@@ -1,4 +1,3 @@
-<<<<<<< HEAD
   Added feature MR-329 - Create Option to disable the "Quick: " prefix
   Fixed issue MR-67 - Sort does not recursively sort
   Fixed issue MR-121 - Config pane not sorting properties correctly when switching between alphabetical and categorized view
@@ -8,10 +7,9 @@
   Fixed issue MR-333 - Unnecessary prompt for 'close all open connections?'
   Added detection of newer versions of connection files and database schemata. mRemoteNG will now refuse to open them to avoid data loss.
   Improved appearance and discoverability of the connection search box.
-=======
+
   Fixed issue MR-340 - Object reference not set to an instance of an object.
   Fixed issue MR-344 - Move "Always show panel tabs" option
->>>>>>> d2459de7
 
 1.70 (2013-02-25):
   Fixed issue MR-332 - Can't select different tab with one click after disconnecting existing tab
