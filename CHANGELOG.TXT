--- conflicted
+++ resolved
@@ -1,14 +1,4 @@
-<<<<<<< HEAD
 1.76 XXXX (2017-XX-XX):
-=======
-1.75 (2017-03-01):
-
-Known Issue:
-------------
-File hash check will fail when updating from 1.75 Beta 1 to newer versions.
-  Exception will be: "MD5 Hashes didn't match!" for 1.75 Beta 1 - 1.75 RC1
-
->>>>>>> 1034e434
 
 Features/Enhancements:
 ----------------------
@@ -16,7 +6,7 @@
 
 
 
-1.75 (2017-02-13):
+1.75 (2017-03-01):
 
 Known Issue:
 ------------
