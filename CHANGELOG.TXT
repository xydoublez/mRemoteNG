<<<<<<< HEAD
1.76 XXXX (2017-XX-XX):

Features/Enhancements:
----------------------
Added more logging/notifications options

=======
1.75 (2017-02-13):

Known Issue:
------------
File hash check will fail when updating from 1.75 Beta 1 to newer versions.
  Exception will be: "MD5 Hashes didn't match!" for 1.75 Beta 1 - 1.75 RC1


Features/Enhancements:
----------------------
#344 - Use SHA512 File Hashes to validate downloads (in the update mechanism & posted to the Downloads page)
>>>>>>> f419bff5


1.75 RC1 (2017-01-27):

Known Issue:
------------
Portable build MD5 check will fail when updating from 1.75 Beta 1 to newer versions.


Features/Enhancements:
----------------------
Added Release Channels to the update check functionality allowing users to select one of 3 release channels for updates: Stable, Beta, Dev
#360: Help -> About, Version # is now selectable/copyable
#221: RDP: Optional disconnect after X number of minutes of inactivity


Fixes:
------
#369: Reset Layout Option Does Not Reset Notification Pane
#362: Invalid cast exception when using the Notification Area Icon minimize/restore
#334: Quick Connect displays warning when clicking on a folder
#325: When using a connection with an external app, results in opening the same external app continuously
#311: Import from Active Directory does not use machine's domain by default
#258: Rename Tab dialog - populate original name in dialog (1.72 functionality)
#211, #267: Recursive AD Import wasn't fully functional 


General Changes:
----------------
The usual general code clean up and refactoring
#325: Code clean up and additional logging for External Tools based connections
#298: Code clean up and additional logging around application startup
#291, #236: External Tools code clean up and additional logging



1.75 Beta 3 (2016-12-01):

Known Issue:
------------
Portable build MD5 check will fail when updating from 1.75 Beta 1 to newer versions.


Fixes:
------
#289: Install fails during update process (only affects v1.75 beta 1 - v1.75 beta 2)


1.75 Beta 2 (2016-12-01):

Features/Enhancements:
----------------------
#273: Added Turkish translation provided by forum user "rizaemet"
#217: Create user manual documentation for the SSH File Transfer feature


Fixes:
------
#254: Component check window position issues and uncaught exception
#260: Crash when attempting to load fully encrypted confCons v2.5
#261: Double clicking folder in treeview doesn't expand it in 1.75 beta1
#271: Install package is not using the last installation path
#278: Silent installs not detecting prerequisites


1.75 Beta 1 (2016-11-15):

General Changes:
----------------
Lots of code clean up and refactoring
Limit log file size to 1 main log + 5 backups * 10MB.
Minor UI Tweak: Default Menubar and QuickConnect Bar to same line
MR-364: Removed "Announcement" functionality 
MR-366: Show PuTTY type and version on components check screen
MR-586: Reduce HTTP/HTTPS document title length that is appended to the connection tab title
MR-938: Adjust RDP Resolution list (ensure most common resolutions were available)
MR-975: Replaced TreeView with TreeListView for displaying connection tree. This was a large change which separated the GUI from the domain model.
#144: Removed export option for "VisionApp Remote Desktop 2008"


Features/Enhancements:
----------------------
MR-220: Don't close the AD importer after import
MR-971: Added Right Click method to Port Scan to import discovered hosts
MR-1000, #211: Sub OU AD Import
#172: Implement "audioqualitymode" for RDP sessions
#160: Allow portable version to perform an update check (and download the latest .zip)
#157: Implement new cryptography providers (See Tools -> Options -> Security)
#167: fix/implement the update check (was disabled in 1.74 as part of the C# conversion)


Fixes:
------
MR-967: File transfer doesn't work when specifying full path and file name (as prompted)
MR-979: switched to notifications panel incorrectly (when configured NOT to do so)


1.75 Alpha 3 (2016-08-12):

Fixes:
------
MR-965, MR-871, MR-629: Error 264 on RDP Connect attempt - Added timeout value to Tools -> Options -> Connections
MR-946: Remove old/insecure SharpSSH and related components. Replace with SSH.NET for File Transfer Functionality
MR-896: Added prerequisite installer check for KB2574819. Prevents "Class not registered" errors when opening RDP connections.
PR-130: Fix Scan button width to fit Russian translation



1.75 Alpha 2 (2016-08-03):

General Changes:
----------------
Updated GeckoFx package
Updated DockPanelSuite library to 2.10 Final
Japanese translation updated
MR-942: Refactored code relating to loading the connections file 

Features/Enhancements:
----------------------
MR-961, PR-133: Option to reconnect all currently opened connection tabs 
MR-917: Improved cryptographic support

Fixes:
------
MR-910: Fixes to support Remote Desktop Gateways
MR-874: Incorrect RDP prerequisite check in installer



1.75 Alpha 1 (2016-07-08):

General Changes:
----------------
Additional code cleanup


Fixes:
------
MR-905: mRemoteNG crashes at startup (in FIPS policy check)
MR-902: mRemoteNG crashes after locking/unlocking the local system after loading a VNC connection


1.74 (2016-06-28):

Supported Platforms/Components:
-------------------------------
Windows 7 SP1 (with RDP Client v8: KB2592687/KB2923545) or later
.NET Framework 4 or later
XULRunner is no longer required for Gecko support (see below)


General Changes:
----------------
Converted source from Visual Basic to C Sharp
Lots of code refactoring/clean up/general stability changes
MR-714: Removed Keyboard shortcut functionality
  - Introduced in 1.73 beta that was never officially released
  - This caused stability issues
  - May be re-added in a future release
  - Removal does *NOT* impact the ability to send keyboard shortcuts to RDP sessions (when redirect key combinations is set to "yes")
MR-559: Removed RDP Sessions panel functionality. This required a library for which no trusted origin/source could be located
Removed a bunch of old code/libraries and replaced them accordingly


Security Updates:
-----------------
MR-775, MR-745: Updated PuTTY to 0.67


Features/Enhancements:
----------------------
Updated to latest DockPanelSuite and enabled a slick new theme!
MR-145: Installer is now MSI based
MR-255: Updated RDP Client to version 8
MR-389: Updates to IE rendering engine
  - Support for latest version of IE (9-11)
  - Dropped support for IE 7 & IE 8
MR-850: Replaced XULRunner with GeckoFx
  - No need to manually configure to have the Gecko rendering engine available now
  - Install image is now significantly larger due to the inclusion of the Gecko Engine
MR-821: Initial Japanese translation included
Port Scan is now Asynchronous (and is significantly faster)


Fixes:
------
MR-874: Added work-around to installer to ignore installation prerequisites
MR-884: Slow startup in some scenarios checking authenticode certificate
MR-872: Crash in External Tools when arguments aren't quoted
MR-854: crashes when right clicking on connection tab
MR-852: Option "Allow only a single instance of the application" non-functional
MR-836: Trying to delete a folder of connections only deletes 2 connections at a time
MR-824, MR-706: Suppress Script Errors when using the IE rendering engine
MR-822: Improve RDP error code messages
MR-640: Fixed Inheritance not working
MR-639: RDP: Connect to console session
MR-610, MR-582, MR-451: RDP: Protocol Error 3334 or exceptions with large number of connections open
  - This problem appears largely resolved by most reports and testing
  - Further workarounds/problem avoidance: Disable Bitmap Caching on all RDP session configuration
MR-429: Display issue on the Options -> Advanced panel
MR-385: Inheritance settings lost when moving item to the root of the tree


----- New Dev Team & Conversion to C# -----


1.73 Beta 2 (NEVER RELEASED):
Fixed issue MR-619 - Keyboard shortcuts stop working after locking the screen with Win+L
Added support for importing files from PuTTY Connection Manager.
Improved the import and export functionality.



1.73 Beta 1 (2013-11-19):
Added feature MR-16 - Add keyboard shortcuts to switch between tabs
Added feature MR-141 - Add a default protocol option
Added feature MR-212 - Add option to connect without credentials
Added feature MR-512 - Add support for importing files from Remote Desktop Connection Manager
Added feature MR-547 - Add support for Xming Portable PuTTY
Made improvement MR-250 - Show the name of the selected connection tab in the title of the window
Made improvement MR-367 - Make the 'Connect' button on the 'Quick Connect' toolbar a forced dropdown
Made improvement MR-419 - Password prompt dialog should have a meaningful window title
Made improvement MR-486 - Allow escaping of variable names for external tools
Made improvement MR-590 - Make panels docked to the edge of the window keep their size
Fixed issue MR-187 - F7 keyboard shortcut for New Folder conflicts with remote connections
Fixed issue MR-523 - Changes to external tools are not saved until exiting the program
Fixed issue MR-556 - Export fails when overwriting an existing file
Fixed issue MR-594 - Crash on startup if write access is denied to the IE browser emulation registry key
Fixed issue MR-603 - Some configuration options are still shown even when inheritance is enabled
MR-590: Added "Reset" to config panel context menu to allow resetting some config settings to their default value.
Added and improved menu icons.
Removed misleading log messages about RD Gateway support.
Removed invalid "Site" configuration option from PuTTY Saved Sessions.
Fixed PuTTY Saved Sessions still showing if all saved sessions are removed.
Fixed config panel showing settings from previously loaded connection file after loading a new one.
Improved handling of variables in external tool arguments.



1.72 (2013-11-13):
Fixed issue MR-592 - Unable to run VBS script as an external tool
Fixed issue MR-596 - Incorrect escaping of quotation marks in external tool arguments



1.71 (2013-10-29):
Fixed issue MR-574 - Crash when retrieving RDP session list if eolwtscom.dll is not registered
Fixed issue MR-578 - Connections file is reset
Fixed log file not showing operating system version on Windows XP and Windows Server 2003.
Fixed the wrong connections file opening on startup under certain conditions.
Fixed checking for updates even when disabled.
Improved error reporting when loading connections files.
Removed warning message when mRemoteNG is started for the first time about new connections file being created.



1.71 Release Candidate 2 (2013-10-16):
Fixed issue MR-560 - Cannot Auto-Update With Open Connections: Unable to find an entry point named 'TaskDialogIndirect' in DLL 'ComCtl32'
Fixed issue MR-565 - Double Folder keep heritage on the initial Folder
Fixed issue MR-566 - Typo in German UI Automatic Update Settings
Fixed duplicated folders possibly being named "New Connection" instead of the original folder's name.



1.71 Release Candidate 1 (2013-10-01):
Fixed issue MR-495 - Having a negative range in port scan creates memory exhaustion.
Fixed issue MR-514 - Window Proxy test failed without close button
Fixed issue MR-521 - Right-Clicking in "Sessions" panel crashes mRemoteNG
Fixed issue MR-525 - Could not start on windows 7 64bit
Fixed issue MR-535 - SQL error saving Connections
Fixed issue MR-538 - RDP loses connection when hiding config or connections pane
Fixed issue MR-542 - Wrapped putty has security flaw
Made minor improvements to the port scan functionality.
Fixed possible cross-thread operation exception when loading connections from SQL.
Fixed PuTTY Saved Sessions not showing after loading a new connections file.
Updated PuTTY to version 0.63.
Updated translations.
Added Chinese (Traditional) translation.
Added partial Greek and Hungarian translations.



1.71 Beta 5 (2013-06-09):
Fixed issue MR-491 - Could not start RDP Connection
Fixed issue MR-499 - TS Gateway is not working in latest release 1.71
Fixed typo in SQL queries.



1.71 Beta 4 (2013-05-28):
Added feature MR-435 - Add digital signature check to updater
Fixed issue MR-255 - The version of the RDP AX client should be updated to 7
Fixed issue MR-392 - Sessions Panel - context menu entries need to be context aware
Fixed issue MR-422 - Gives error Object reference not set to an instance of an object.
Fixed issue MR-424 - Import of a few Linux SSH2 hosts discovered via the port scan tool results in a UE
Fixed issue MR-439 - MRemoteNG 1.70 does not start
Fixed issue MR-440 - RDP import with non-standard port
Fixed issue MR-443 - Instructions for eolwtscom.dll registration for Portable version are inaccurate
Fixed issue MR-446 - Putty saved sessions show in connection panel
Fixed issue MR-459 - Maximized -> Minimized -> Restored results in mangled active display
Fixed issue MR-463 - Add support for LoadBalanceInfo to RDP
Fixed issue MR-470 - Quick Connect to Linux server uses invalid credentials
Fixed issue MR-471 - PuTTY Saved Sessions disappears from connection list
Fixed issue MR-487 - Initiate connections on MouseUp event
Added PuTTY Session Settings command to the Config panel for PuTTY Saved Sessions.
Updated translations.
Added Norwegian (Bokmal) and Portuguese (Brazil) translations.
Added Spanish translation to the installer.
Fixed an exception or crash when choosing unnamed colors for themes.
Fixed possible error "Control does not support transparent background colors" when modifying themes.
Fixed changes to the active theme not being saved reliably.
Fixed handling of the plus (+) character in PuTTY session names.
Changed Internet Explorer to no longer force IE7 compatibility mode.
Changed the "Launch PuTTY" button in the "Options" dialog to open PuTTY from the path the user has currently set, instead of what was previously saved.
Improved update and announcement checking.
Improved the PuTTY Saved Sessions list to update automatically when any changes are made.
Improved loading time of large connection files.
Lowered required version of RDC from 6.1 to 6.0.
Updated VncSharpNG to 1.3.4896.25007.



1.71 Beta 3 (2013-03-20):
Fixed issue MR-397 - Putty disappears from the screen
Fixed issue MR-398 - Full Screen mode doesn't correctly make use of available space
Fixed issue MR-402 - scrollbar touch moves putty window
Fixed issue MR-406 - Items disappear from External Tools toolbar when accessing External Tools panel
Fixed issue MR-410 - Unhandled exception when clicking New button under Theme
Fixed issue MR-413 - Can't use application
Fixed new connections having a globe icon.
Fixed the category names in the themes tab of the options dialog on Windows XP not showing correctly.
Fixed PuTTY saved sessions with spaces or special characters not being listed.



1.71 Beta 2 (2013-03-19):
Added feature MR-336 - Customizable background color for the windows/panels
Added feature MR-345 - Two separate options for confirming closure of Tabs and Connection Panels
Added feature MR-346 - Option to show/hide the description box at the bottom of the Config panel
Added feature MR-351 - Import connections from PuTTY
Fixed issue MR-354 - Re-ordering tabs doesn't give good, reliable visual feedback
Fixed issue MR-375 - Changing a connection's icon using the picture button should immediately update Icon field
Fixed issue MR-377 - Several redundant panels can be opened
Fixed issue MR-379 - Connection variables not working with external tools
Fixed issue MR-381 - Notifications panel - whitespace context menu allows Copy and Delete on nothing
Fixed issue MR-401 - Checkbox misaligned
The username and domain settings are now hidden for VNC connections since they are not supported.
Changed "Automatically get session information" to be disabled by default.
RDP connections can now be switched to full screen mode when redirect key combinations is enabled.



1.71 Beta 1 (2013-03-04):
Added feature MR-329 - Create Option to disable the "Quick: " prefix
Fixed issue MR-67 - Sort does not recursively sort
Fixed issue MR-117 - Remote Session Info Window / Tab does not populate
Fixed issue MR-121 - Config pane not sorting properties correctly when switching between alphabetical and categorized view
Fixed issue MR-130 - Issues duplicating folders
Fixed issue MR-142 - Start of mRemoteNG takes about one minute and consumes excessive CPU
Fixed issue MR-158 - Password field not accepting Pipe
Fixed issue MR-330 - Portable version saves log to user's profile folder
Fixed issue MR-333 - Unnecessary prompt for 'close all open connections?'
Fixed issue MR-342 - Incorrect view in config pane of new connection after viewing default inheritance
Fixed issue MR-352 - Passwords with " (quotation mark) and # (hash key) characters make mRemoteNG to open PuttyNG dialog
Fixed issue MR-362 - Rename 'Screenshot Manager' to 'Screenshots' on the View menu to match Panel name
Added detection of newer versions of connection files and database schemata. mRemoteNG will now refuse to open them to avoid data loss.
Improved appearance and discoverability of the connection search box.
If RDC 7.0 or higher is installed, the connection bar is no longer briefly shown when connecting to an RDP connection with redirect key combinations enabled.
If RDC 8.0 or higher is installed, RDP connections automatically adjust their size when the window is resized or when toggling full screen mode.



1.70 (2013-03-07):
Fixed issue MR-339 - Connection group collapses with just one click
Fixed issue MR-340 - Object reference not set to an instance of an object.
Fixed issue MR-344 - Move "Always show panel tabs" option
Fixed issue MR-350 - VerifyDatabaseVersion (Config.Connections.Save) failed. Version string portion was too short or too long.
Fixed issue MR-355 - Moving sub folders to top level causes property loss
Fixed tabs not closing on double-click when the active tab is a PuTTY connection.



1.70 Release Candidate 2 (2013-02-25):
Fixed issue MR-332 - Can't select different tab with one click after disconnecting existing tab
Fixed issue MR-338 - PuTTYNG crashing on fresh install of mRemoteNG
Re-enabled PuTTYNG integration enhancements on Windows 8



1.70 Release Candidate 1 (2013-02-22):
Fixed issue MR-183 - Error trying to save connections when using SQL - Invalid column name _parentConstantId
Fixed issue MR-225 - Tabs do not open in a panel until multiple panels are displayed.
Fixed issue MR-229 - Integrated PuTTY doesn't work in Windows 8 RP
Fixed issue MR-264 - Windows 8 support
Fixed issue MR-317 - Difficulty right-clicking on Tab
Fixed issue MR-318 - Wrong tab gets selected when tab names overflow on the tab bar
Fixed issue MR-321 - New connection panel doesn't get panel header if its the only one or is moved
Fixed issue MR-322 - Connection Button not listing servers
Added option to always show panel tabs.
Fixed "Decryption failed. Padding is invalid and cannot be removed." notification.
Fixed KiTTY opening in a separate window when using a saved session.



1.70 Beta 2 (2013-02-18):
Fixed issue MR-47 - Silent Installation Prompts for Language
Fixed issue MR-54 - Error When disconnecting from SSL channel RDP
Fixed issue MR-58 - Bug when duplicating connection in connection view 
Fixed issue MR-68 - Config Window Loses Options
Fixed issue MR-71 - Minimizing mRemoteNG causes temporary re-size of Putty sessions (windows)
Fixed issue MR-80 - Reconnect previous sessions
Fixed issue MR-81 - Problem Duplicating Folder w/ Sub-Folders
Fixed issue MR-85 - Microsoft .NET Framework warning
Fixed issue MR-86 - Citrix GDI+ Error when screen is locked
Fixed issue MR-96 - When pressing SHIFT+F4 to create a new connection inside a folder, the new connections doesn't inherit any properties from its parent
Fixed issue MR-101 - Collapse all folders causes a NullReferenceException
Fixed issue MR-165 - Can't close About window if it is the last tab
Fixed issue MR-166 - Inheritance button is disabled on some connections
Fixed issue MR-167 - Name and description of properties not show in inheritance list
Fixed issue MR-171 - Inherit configuration not showing friendly names for each inherit component
Fixed issue MR-172 - RDGatewayPassword is unencrypted in confCons.xml file
Fixed issue MR-174 - Trailing Space on a Hostname/IP will cause the connection not to happen.
Fixed issue MR-175 - Problem with focus when 2 or more PuTTY sessions opened
Fixed issue MR-176 - Del key while editing connection name triggers 'Delete Connection'
Fixed issue MR-178 - 3 different panels crashes all connections
Fixed issue MR-181 - Sessions on startup
Fixed issue MR-190 - Can't click on tab/session
Fixed issue MR-196 - Cannot export list without usernames and passwords
Fixed issue MR-199 - when using screen inside putty, screen becomes dead when reduce mremoteNG
Fixed issue MR-202 - The Connection "Tab" show Ampersands as underscores.
Fixed issue MR-214 - Hostname/IP reset
Fixed issue MR-224 - Session tabs become un-clickable after duplicating a tab or opening a new one in the same panel
Fixed issue MR-233 - Backslash at end of password prevents success of putty invocation and corresponding auto-logon
Fixed issue MR-235 - Config file gets corrupted when leaving the password entry box with ESC
Fixed issue MR-264 - Windows 8 support
Fixed issue MR-277 - Inheritance configuration button not appear in configuration tab
Fixed issue MR-284 - SSH: Text not showing properly
Fixed issue MR-299 - mRemoteNG crashes while using remotely (Windows XP remote desktop)
Fixed issue MR-306 - Fatal .NET exception on program start
Fixed issue MR-313 - PuTTY window not maximized when loading from saved session
mRemoteNG now requires .NET Framework 3.0 instead of 2.0.
Updated translations.
Added translations for Spanish (Argentina), Italian, Polish, Portuguese, Chinese (Simplified).
Improved the use of Tab and Shift-Tab to cycle through entries in the Config grid.
Improved loading of XML files from older versions of mRemote/mRemoteNG.


1.70 Beta 1 (2012-02-27):
Fixed issue MR-77 - VerifyDatabaseVersion (Config.Connections.Save) failed. Version string portion was too short or too long.
Fixed issue MR-78 - Renaming Connections
Fixed issue MR-79 - MoveUp/Down item doesn't work + Sort button broken
Fixed issue MR-93 - Regional settings problem when using SQL connection in mRemoteNG
Fixed issue MR-97 - Integrate Dutch translation
Fixed issue MR-98 - Integrate Russian and Ukranian translations
Fixed issue MR-99 - Integrate Spanish translation
Fixed issue MR-131 - RD Gateway does not respect setting for use different credentials
Added compatibility check for "Use FIPS compliant algorithms" security setting.
Improved reporting of errors when encrypting and decrypting connection files.
Added partial Polish translation.
The panel tabs are now hidden if only one panel is open.
Fix focus issue with RDP connections when changing tabs.
Show changes live as connection tabs are being dragged around to change their order.
Updated PuTTY to version 0.62.
Improved error handling when loading connection files.
Fixed bugs with creating a new connection file.
A backup of the connection file is saved when it is loaded. The most recent ten backup copies are kept.
Added the option to use a smart card for RD Gateway credentials.
Made the use of CredSSP for RDP connections optional.
Updated VncSharpNG to version 1.2.4440.36644.
Added debugging symbols for VncSharpNG.



1.69 (2011-12-09):
Fixed issue #66 - Fresh Install Fails to Create Config
Fixed issue #69 - Connection file gets erased
Fixed issue #72 - scrollbars added to RDP window after minimize/restore of mRemoteNG
Disabled automatic updates in the portable edition
Fixed file name in window title changing when exporting an XML file.
Fixed Use only Notifications panel checkbox.
Updated PuTTY to version 0.61
Binaries are now digitally signed
Added Credits, License, and Version History items to the Start Menu and made Start Menu item names localizable.



1.68 (2011-07-07):
Fixed issue #48 - VerifyDatabaseVersion fails with new (empty) database tables.
Fixed issue #60 - Can't save connections file
Fixed issue #62 - Connection file error upon launch.



1.67 (2011-06-05):
Fixed migration of external tools configuration and panel layout from Local to Roaming folder.
Disable ICA Hotkeys for Citrix connections.Fixes issue with international users.
Added a language selection option so users can override the language if they don't want it automatically detected.
Added partial French translation to the application.
Addded Thai translation to the installer.
Updated graphics in the installer to mRemoteNG logo.
Fixed RD Gateway default properties and RDP reconnection count setting not being saved.
Fixed bug 33 - IPv6 doesn't work in quick Connect box.
Moved the items under Tools in the Connections panel context menu up to the top level.
Added buttons for Add Connection, Add Folder, and Sort Ascending (A-Z) to the Connections panel toolbar.
Fixed rename edit control staying open when collapsing all folders.
Changed sorting to sort all subfolders below the selected folder.
Allow sorting of connections if a connection entry is selected.
Fixed adding a connection entry if nothing is selected in the tree.
Added 15-bit Color RDP setting.
Fixed loading of RDP Colors setting from SQL.
Added Font Smoothing and Desktop Composition RDP settings.
Improved error handling when loading XML connection files.
Added the mRemoteNG icon to the list of selectable icons for connection entries.
Added confirmation before closing connection tabs.
Fixed bug 42 - Maximized location not remembered with multiple monitors.
Improved loading and saving of window location.
Removed flickering on start up.
Changed the Options page into a normal dialog.
Improved Reset Layout function.
Changed to use full four part version numbers with major, minor, build, and revision.
Changed hard coded SQL database name into a user configurable setting.
Fixed tab order of controls in Options dialog.
Fixed bug 45 - Changing some settings in the config file may not save.



1.66 (2011-05-02):
Fixed connections not working



1.65 (2011-05-02):
Fixed Ctrl-Tab and Ctrl-Shift-Tab not working in any other applications while mRemoteNG is running
Ctrl-Tab and Ctrl-Shift-Tab no longer work to switch tabs within mRemoteNG
Fixed bug 36 - Install creates shortcuts only for the installing user
Fixed bug 38 - Application uses the wrong Application Data settings folder (in Local Settings)
Added code to the installer to check that the user is in the 'Power Users' or 'Administrators' group



1.64 (2011-04-27):
Fixed bug 6 - VNC CTRL+key & keyboard combo mappings are broken
Fixed bug 12 - Tab switch is not working in config panel
Fixed bug 14 - RDP Connection authentication problem
Fixed bug 22 - External App parameter macro expansion doesn't work with "try to integrate"
Fixed bug 25 - Unhandled exception when mRemoteNG opens
Added multilanguage support and German translation to the application
Added Czech, Dutch, French, German, Polish, and Spanish translations to the installer
Added Ctrl-Tab hotkey to switch to the next tab and Ctrl-Shift-Tab to switch to the previous tab
Added Tab key to cycle through entries in the Config grid and Shift-Tab to cycle in reverse
Added ability to configure external tools to run before or after a connection is established
Fixed missing parameters in macro expansion for external tools
Fixed RD Gateway and other inheritance bugs
Changed how new connection files are created
Changed the internal namespace of the application to mRemoteNG instead of mRemote
Added credit for the DockPanel Suite to the About page
Updated DockPanel Suite to version 2.5 RC1
Updated VNCSharpNG to correct Ctrl and Alt key pass-through behavior



1.63 (2010-02-02):
New icon and logo
Fixed problems moving or resizing the main window while PuTTY (SSH/telnet/rlogin/raw) connections are open
Fixed PuTTY processes not closing on Vista and 7 with UAC enabled
Updated DockPanel Suite from 2.2.0 to 2.3.1
Fixed error if the mouse is clicked outside of the remote screen area of a VNC connection
Fixed flashing and red lines at bottom of the window on first run
Added View->Reset Layout menu item
Added F11 shortcut key to View->Full Screen
Improved RDP error reporting
Added support for Credential Security Support Provider (CredSSP) which is required for Network Level Authentication (NLA)
Added support for connecting through Remote Desktop Gateway servers
Popups can now be allowed in Internet Explorer by holding Ctrl+Alt when clicking a link
Added PuTTY Settings item to tab context menu



1.62 (2010-01-19):
Switched to VncSharp, an open source VNC component
VNC is supported again except for the following features:
Windows authentication
Setting the compression, encoding and color settings
Connecting through a proxy server
Free SmartSize mode (it does the same thing as Aspect SmartSize mode now)
Rearranged the Options page and added an Updates tab
Added option to change how often updates are checked
Open Updates options tab before connecting for the first time
No longer show About page on first run
Renamed Quicky toolbar to Quick Connect toolbar
Changed back to allowing toolbars to dock to the left or right of the menu bar and added gripper to move it around
Added RDP, VNC and ICA version numbers to Components Check page
Fixed a bug with the inheritance buttons on the Config panel disappearing after awhile



1.61 (2010-01-14):
Removed unlicensed SmartCode Solutions ViewerX VNC Viewer ActiveX
This version of mRemoteNG does not support VNC



1.60 (2010-01-09):
Changed name to mRemoteNG
Fixed menu bar not staying docked to left side
Removed snakes game Easter egg
Removed references to visionapp Remote Desktop
Changed filename delimiter in title bar from pipe to dash
Changed default format for saving screenshot images to PNG
Changed website addresses
Added Report a Bug and Support Forum links to the Help menu
Moved Check for Updates to the Help menu
Changed website links in Help menu and About page to load within mRemoteNG instead of launching an external browser

-----

1.50:
Added the following formats to the "Save Connections As" function:
mRemote CSV (standard CSV file with all properties)
vRD 2008 CSV (standard CSV file with properties relevant for importing connections in vRD 2008)
Fixed bug in inheritance code (SmartSize Mode and View Only properies were always shown when using VNC)

1.49:
mRemote and visionapp Remote Desktop 2008 merge!
Read more here: http://www.mremote.org/wiki/visionappMerge.ashx
or in the Announcement panel.
Added features to the update function
Added Announcement feature
Changed copyright notice in about screen and text when connecting via VNC
Fixed some SQL-related problems

V1.48:
ATTENTION! There is a bug in the automatic update code in 1.45 so you will have to download the new version manually from http://www.mremote.org/wiki/Downloads.ashx

Added startup components check with directions to fix component installation (also available in Tools - Components Check)
Added "Try to integrate" option to Ext. Apps. If enabled mRemote will try to integrate the app into a tab container like any other connection protocol.
Added Ext. App as protocol. Any Ext. App can be launched just like a normal connection.
Example (DameWare Mini Remote Control):
Create a new Ext. App with the following properties:
Display Name: DameWare
Filename: c:\PathToYourDameWareInstallDir\DWRCC.exe
Arguments: -c: -h: -m:%hostname% -u:%username% -p:"%password%" -d:%domain%
Options: Try to integrate
Create a new connection and select Ext. App as protocol
Then choose DameWare in the Ext. App field
If you have problems with a particular app that takes a long time to start up consider setting a higher PuTTY/Ext. Apps wait time in Tools - Options - Advanced
Added option to completely encrypt connection files (tools - options - advancecd)
Added Rendering Engine option for HTTP/S protocols
You can now use the Gecko (Firefox) rendering engine
For this to work you need to download xulrunner (get it here: ftp://ftp.mozilla.org/pub/xulrunner/releases/1.8.1.3/contrib/win32/)
It must be the 1.8.1.3 release, 1.9.0.0 does NOT work!
Extract the contents to a path of your choice and set the correct path in Tools - Options - Advanced - XULrunner path
The interface is tab enabled and usage is generally very firefox-like. So you can open new tabs with Ctrl+T, jump to the location bar with Ctrl+L and so on...
Added "MAC Address", "User Field" fields and %MacAddress%, %UserField% variables to use in Ext. Apps
Added descriptions for all fields in the config editor
Fixed bug in connections loading code when using SQL storage
Fixed bug in reconnect code
Fixed VNC sessions not refreshing screen automatically when switching between tabs or panels

WARNING! There have been changes to the connections file/SQL tables
Please always backup your whole config before updating to a new mRemote beta release, especially when there have been changes to the config files/SQL tables
To get SQL working with the new version please update your tables like in the provided script (Info - Help - SQL Configuration)
These are the added lines:
[RenderingEngine] [varchar] (10) COLLATE SQL_Latin1_General_CP1_CI_AS NULL ,
[MacAddress] [varchar] (32) COLLATE SQL_Latin1_General_CP1_CI_AS NULL ,
[UserField] [varchar] (256) COLLATE SQL_Latin1_General_CP1_CI_AS NULL ,
[ExtApp] [varchar] (256) COLLATE SQL_Latin1_General_CP1_CI_AS NULL ,
[InheritRenderingEngine] [bit] NOT NULL ,
[InheritMacAddress] [bit] NOT NULL ,
[InheritUserField] [bit] NOT NULL ,
[InheritExtApp] [bit] NOT NULL ,

V1.45:
New german language build available
Added support for RDP 6.1 (XP SP3/Vista SP1) features (Server Authentication, Console Session, TS Gateway not yet...)
Added basic support for UltraVNC SingleClick (Tools - UltraVNC SingleClick); the listening port is configurable in the options
Fixed VNC connections not working on x64
Fixed screenshots save all feature overwriting files with the same name (not actually a bug, but rather a new feature ;)
Fixed ICA Encryption Strength not inheriting properly

WARNING! There have been changes to the connections file/SQL tables
Please always backup your whole config before updating to a new mRemote beta release, especially when there have been changes to the config files/SQL tables
To get SQL working with the new version please update your tables like in the provided script (Info - Help - SQL Configuration)
These are the added lines:
[RDPAuthenticationLevel] [varchar] (32) COLLATE SQL_Latin1_General_CP1_CI_AS NOT NULL ,
[InheritRDPAuthenticationLevel] [bit] NOT NULL ,

V1.43:
Added function to send either the main form or a connection panel to another screen
To send the form to another screen, right click the titlebar or the taskbar button and select "Send to..."
If you want to send a panel to another screen, right click the panel's tab and do the same
Fixed PuTTY connections not supporting credentials with spaces
Fixed form not opening on last position when using multiple screens
Fixed kiosk mode not working on secondary screen

V1.42:
IMPORTANT NEWS: Please read the page that opens when you first start this release or go to:
http://www.mRemote.org/wiki/MainPage.ashx#Commercial
Added minimize to tray option
Added option to enable switching to open connections with a single click on the corresponding connection in the tree
Added button to test proxy settings
Fixed: If the active connection tab is a PuTTY connection, Alt+Tab to mRemote now focuses the PuTTY window
Fixed encoding problem with PuTTY sessions that included spaces
Fixed problem that made mRemote inaccesible when closing it on a second monitor and then disabling this monitor
Fixed: Inheritance defaults of some new VNC properties were not saved in the portable package

V1.41:
Added complete support for SmartCode's ViewerX and removed VncSharp
Many thx to everyone who donated to make this happen!!! I didn't think that it wouldn't even take a week! =)
I hope everyone will be satisfied by the functions and possibilities this new control provides
If you use one of the non-setup packages you must register the control yourself
Open a cmd and change to the directory you installed mRemote to
Type regsvr32 scvncctrl.dll and click ok
Changed shortcuts and added buttons for them to the view menu under "Jump To" because they were causing several problems

WARNING! There have been changes to the connections file/SQL tables and the Ext. Apps XML file
Please always backup your whole config before updating to a new mRemote beta release, especially when there have been changes to the config files/SQL tables
To get SQL working with the new version please update your tables like in the provided script (Info - Help - SQL Configuration)

V1.40:
Added (limited) support for the trial version of SmartCode's VNC ActiveX
To enable it go to Options - Advanced and check "Try SmartCode VNC ActiveX"
When connecting a pop up will open, wait about 10 seconds, then click on "Trial" to continue
I will integrate this control fully into mRemote if I get enough Donations to buy the single developer license ($375,-)
So if you want to see better VNC support (All UltraVNC, TightVNC and RealVNC functions) in mRemote, please help me and donate some bucks
For donations either go to the mRemote Wiki (Info - Website) or click on Info - Donate to directly go to PayPal
I will announce the current donation amount every day (or as often as I can) on the Wiki main page
If you want to know more about the control go here: http://www.s-code.com/products/viewerx/
Added feature to choose the panel a connection will open in when...
a. no panel name was assigned in the properties
b. you opened a connection with the option to choose the panel before connecting
c. you checked "Always show panel selection dialog when opening connectins" in Options - Tabs & Panels
Added Shortcuts to focus the standard panels
Alt+C: Switch between Connections & Config panel
Alt+S: Switch between Sessions & Screenshots panel
Alt+E: Switch to Errors & Infos panel
Added some new icons

V1.39:
Added MagicLibrary.dll to the release again (forgot it in the 1.38 packages, sorry)
Added auto-reconnect for ICA
Added feature that automatically clears whitespaces in the Quicky Textfield
Added special feature: Go to the set password dialog and type "ijustwannaplay" (without the quotes) in the password field... ;)

V1.38:
Added automatic reconnect feature for RDP (Options - Advanced)
Added connections drop-down to the quicky toolbar (same as the tray icon menu)
Added setting in the options to enable/disable that double clicking on a connection tab closes it
Added option to automatically set the hostname like the display name when creating new connections
Fixed bug that caused the properties of a folder to be filled with "Object reference not set to an instance of an object." when adding a folder to the root with Default Inheritance enabled
Fixed bug that made the properties of a newly added Connection to the root unavailable when Default Inheritance was enabled
Fixed bug that the default settings for Pre/Post Ext. App, and their inheritance settings were not being saved
Fixed bug in settings loading methods that caused the application to hang when an error occured
Fixed bug in Ext. Apps panel that copied the properties of the previously selected Ext. App when "Wait for exit" was checked
Fixed bug in the SQL Query that creates the tables needed by mRemote
Attempt to fix the "Drop-Down on Screenshot" bug on some machines

V1.35:
Added single instance mode (look in Options - Startup/Exit) - No cmd arguments supported yet!
Added possibilty to start a Ext. App before connecting and on disconnect (e.g. for VPN/RAS)
Added option to the Ext. Apps to tell mRemote to wait for the exit of the Ext. App
Added encryption setting for ICA

WARNING! There have been changes to the connections file/SQL tables and the Ext. Apps XML file
Please always backup your whole config before updating to a new mRemote beta release, especially when there have been changes to the config files/SQL tables
Here's a list of new columns that need to be created before saving connections to an SQL server:
Name: ICAEncryptionStrength, Data-Type: varchar, Length: 64, Allow Nulls: No
Name: InheritICAEncryptionStrength, Data-Type: bit, Length: 1, Allow Nulls: No
Name: PreExtApp, Date-Type: varchar, Length: 512, Allow Nulls: Yes
Name: PostExtApp, Date-Type: varchar, Length: 512, Allow Nulls: Yes
Name: InheritPreExtApp, Date-Type: bit, Length: 1, Allow Nulls: No
Name: InheritPostExtApp, Date-Type: bit, Length: 1, Allow Nulls: No

V1.33:
Fixed problem that caused RDP connections not to initialize properly when using XP SP3
Fixed bug in Port Scan that prevented hosts with no hostname from being imported

V1.32:
Added: Inheritance defaults can now be customized (look in the root properties of your connections tree)
Fixed bug that made password-secured connection files not load properly because the return value from the password screen was always null
Fixed a lot of outdated code in the import functions (Import from XML, Import from AD, Import from RDP files)
Fixed bug that caused properties with a ' character not to be saved properly when using SQL Server
Changed Target CPU to AnyCPU again as I think the x86 setting caused problems on x64 machines (although it shouldn't)

V1.31:
Small speed improvement to the port scanner
Fixed bug that caused SQL live-update to not work when not using AD Authentication
Fixed bug that caused Save As not to work

V1.30:
Added experimental SQL Server with live-update (multi-user) support (see Help - Getting started - SQL Configuration)
Added bunch of new icons to the UI, most of them by famfamfam.com
Added dropdown button to Quicky Toolbar to choose protocol
Many smaller changes and additions
Fixed: Wrong default PuTTY session name
Fixed bug in Port Scanner that caused an error when no DNS name could be resolved

V1.25:
Added inheritance for folders
Added port scan feature and possibility to import from a scan
Added toolbar for Ext. Apps (see View - External Applications Toolbar)
Added quick connect as toolbar
Added code that creates a backup of the current connections file every time it is loaded (It's named YourConsFile.xml_BAK)
Added description variable to Ext. Apps
Fixed bug that allowed inheriting from root node
Fixed bug that caused Ext. Apps launched from a connection tab to use the selected tree node instead of the current tab
Fixed bug that caused mRemote not to save panel layout and Ext. Apps on exit

V1.24:
Fixed a bug in connections loading mechanism that caused a corrupted connections file when upgrading from a previous version

V1.23:
Added feature to remember which connections were opened on last runtime and reconnect to them on the next start (see Tools - Options - Startup/Exit)
A command line switch is also available to cancel reconnecting (/noreconnect or /norc)
Added Auto Save feature (Tools - Options - Connections - Auto Save every...)
Added Ext. Apps to connection tab context menu
Added better error handling for RDP connection creation
Fixed problem with Sessions feature on 64bit systems
Fixed Sessions feature not working when using global credentials
Fixed several problems with the Active Directory OU picker control
Fixed bug in Connection duplicate code that caused duplicated connection to still have previous tree node assigned

V1.20:
Added External Applications feature (check the help section for more info)
Added duplicate feature to Connections tree
Fixed: MagicLibrary.dll was not included in the setup package

V1.16:
New Domain: www.mRemote.org
Fixed PuTTY connections appearing in a new window
There's a new setting in the options to fine tune the time to wait until the window has been created
Fixed export not working
Added reconnect feature in tab menu

V1.15:
Added: New portable package
Added: Defaults for new connections can now be customized
Click the root item and then the new Properties-like button with a small yellow star to get to the settings
Fixed Import from Active Directory not working
Fixed problem with single click connect not focusing correctly
Fixed root node not being renamed after changing name in property grid

V1.10:
Added support for setting a password to protect the connections file with (look in the root of your connections tree)
Added RDP file import feature
Added new command-line switch to reset panel's positions
Added HTTPS as protocol
Added HTTP/S basic authentication
Added support for setting a Proxy server for automatic updates
Some changes in help section
Fixed the bug that passwords stored in the options weren't decrypted when a connection was opened
Fixed "bug" that prevented "Connect to console session" from working in RDC6.1 (Vista SP1 RC1/XP SP3 RC1)

V1.00:
Merry Christmas! =)

V1.00 is a (almost) complete rewrite of the whole application
The code base is now much cleaner and more (easily) extendable
New features include (but are not limited to):
Every part of the application is now integrated into panels which can be moved, docked and undocked, hidden, moved to another monitor, etc.
This makes many new and exciting ways to manage connection and application windows possible
You can for example open up 4 PuTTY sessions in 4 different panels and align them in the main application so you can use all 4 side by side - 2 on the upper side and 2 on the bottom for example
This can be done for EVERY part of the application, it's completely modular and customizable
Connection and folder (previously called containers) properties have moved to a new property grid control
Every setting (with the exclusion of the hostname, which wouldn't make any sense) can now be inherited from the parent folder
Connection file saving/loading is now handled a bit different (more in the help section)
Application restart is no longer nececary after changing options, they are active with a click of the OK button
Smart size can now be activated also if a connection is already open (in the right click menu of the active tab)
A panel name can be stored with every connection (or folder, if inherting) to always open the connection in the specified panel
And last but not least, many bugs have been fixed, though there are probably many new bugs aswell - Did I already mention this is a rewrite? ;)
I hope you like my work and if you do please consider donating on the mRemote website to support me a little. Any amount will do! Thx!

V0.50:
Removed old Terminal (SSH, Telnet) control and embedded PuTTY instead
This decision brings mostly good but also some bad news
The good news is that now everything that works in putty also works in mRemote
This means X11 forwarding, SSH port forwarding, session logging, appearance customization, etc. should be working fine now
It also brings some new protocols (Rlogin, RAW)
The bad news is that I cannot fully integrate Putty into mRemote because it is a standalone application and thus has it's own window handle
This means that you won't be able to use Ctrl+Tab to switch between tabs, catching errors or infos through the new Errors and Infos tab isn't possible, etc.
Added possibility to change resolution or display mode (Fit to window, Fullscreen, Smart size)
Added new setting in options to show logon info on tab titles
Added new feature that catches popup dialogs and puts them in a managed interface. This is another step to make mRemote a single window application.
Pressing escape switches back to the connection list
There is a context menu that allows you to copy selected errors/warnings/infos to the clipboard (text only) or to delete them
There also are settings in the option to change when to switch to the tab and to switch back to the normal behaviour of displaying message popups
Added QuickConnect history and auto-complete functions
Added a few new Icons (Linux, Windows, ESX, Log, Finance)
Improved options tab
Connections file version is now 1.2
Fixed some form drawing bugs

V0.35:
Added tab switching/closing hotkeys
Switch to next tab: Ctrl+Tab
Switch to previous tab: Ctrl+Shift+Tab
Close active tab: Ctrl+W
This does not and will probably never work with RDP connections!
Fixed bug in updating code that still displayed the current version in the old format (x.x.x.x instead of x.xx)
Fixed bug where the colors setting was not correctly read after saving and reloading a connections file (only with 256 colors setting)
Fixed bug that made connect to console session and fullscreen options not work
Fixed bug that when opening options, update or about tab caused weird paddings next to the tab or other strange behaviour
Changed shortcuts to menu items in main menu as they interfered with some terminal key bindings

V0.30:
Added HTTP as protocol to allow for basic web-based administration
Added new connections menu to the toolbar
Left click on a connection connects
Right click on a container or connection opens the config tab for the selected item
Added two new connection context menu entries for quickly connecting to console session or connecting in fullscreen
Improved tray icon menu (just like the main connections menu)
The connections tree can now be hidden
To hide it right click on the splitter (the divider between the connections tree and the tabbing interface)
Removed overlay (RDP locking) feature in favor of simply grabbing input when clicking inside the control area
I hope nobody is too sad that the nice looking overlay feature had to go, but..., well, it had to! ;-)
Changed "Redirect Key combinations (like in fullscreen)" to be disabled when in kiosk mode as it has no effect then anyway
Several small bugfixes and code improvements

V0.20:
Added Drag and Drop support for tabs
Added tab context menu
Switch to/from fullscreen
Take a screenshot
Transfer files via SCP/SFTP (SSH)
Send special keys (VNC)
Rename tabs
Duplicate tabs (Create another instance of the connection)
Show config
Close tab (disconnect)
Removed Fullscreen and Send special keys buttons from the main toolbar as they are now in the tab context menu
Added middle click support for tabs (close/disconnect)
Added SSH file transfer (SCP/SFTP) support
Added Tools menu to the tree context menu
Transfer files via SCP/SFTP (SSH)
Import/Export features
Sorting
Changed version format
Fixed the problem that caused mRemote to crash when dragging a parent node of the connections tree onto one of it's child nodes
Fixed problem in importing mechanism that allowed importing connections including the root which resulted in multiple root items that couldn't be deleted
Fixed problem with quick connect

V0.0.9.0:
Added support for redirecting key combinations (Alt+Tab, Winkey, ...)
Added Import/Export features
Added Quick Connect Port support, just type the host you want to connect to followed by a ":" and then the port
Added Connect/Disconnect buttons to connections context menu
Added two new icons (Test Server | TST; Build Server | BS)
Many changes to the connections loading/saving mechanisms
confCons version is now 1.0
Some code cleanup
Fixed auto session info to only try to get session information when a RDP connection is selected
Fixed AD Import feature (didn't care if imported items were computers, groups, users, ... ;)
Fixed settings and connections not saving when installing updates from the auto-updater
Fixed form size and location not saving properly when closing the application in minimized state or in maximized state on a secondary monitor

V0.0.8.2:
Added SSH1 to Quick Connect GUI
Changed buffer size of terminal control, it's now 500 lines
Fixed terminal connections not getting focus when changing tabs
Fixed bug in terminal code that caused hitting "home" to show "~" instead of jumping to the start of the line
Fixed bug that caused that hitting enter in mRemote wouldn't do anything when options was opened before

V0.0.8.0:
Added code to check if the msrdp com control is registered
Many Improvements to the terminal control (ssh1(!), ssh2, telnet)
Fixed bug that caused mRemote to crash when moving connection into root node (only with inheritance enabled)
Fixed bug: Pressing delete when editing a node's name caused delete messagebox to show

V0.0.7.5:
Added inheritance feature to inherit connection settings from parent container
Expanded/Collapsed state of tree nodes will now be saved
Reduced auto session info delay to 700ms
Some code maintainance
Some corrections to connections tree and quick search behaviour
Fixed bug in TerminalControl that caused the error message "error loading string"
Fixed: Settings saving on exit was broken in V0.0.7.0, this is fixed now
Changed connections file version to 0.9
Fixed connections context menu bug that made import from ad option inaccessible
Fixed session info filling up with infos about hosts previously selected

V0.0.7.0:
Massive GUI redesign and changes, hope you like it! =)
Fixed bug that made session info to query immediately after selecting a connection (when enabled), there is now a one second delay to prevent collecting session info for more than one host

V0.0.6.8:
Added connection import feature for Active Directory
Tidied up project references
Multiple changes to setup routine
Improved error handling for auto-update
Improved download handling for auto-update
Fixed bug that made download finished/failed message box appear multiple times when update was canceled and re-downloaded
Fixed bug where double-clicking a container opened all connections inside this container

V0.0.6.6:
Changed port textbox control to only allow digits
Small changes to connection code for SSH
Fixed port setting not saving (or always displaying default port for selected protocol)

V0.0.6.5:
Added auto update feature
Changed: Multiple UI Changes (added shortcuts, rearranged menu items, ...)
Fixed the problem where the connections file version was saved either with a dot or a comma, depending on system language
Fixed not being able to connect to SSH2 hosts without specifying username and password
Fixed several problems with Quick Connect
Improved saving of config changes
Fixed connections tab not closing when using SSH

V0.0.6.0:
Added new protocols: SSH2 and Telnet
Added first command line switch/parameter "/consfile"
Ex.: mRemote.exe /consfile "%PathToYourConnectionsFile%"
Added button to screenshots to delete a screenshot
Added Host Status (Ping) feature
Many code rewrites and changes in almost every area
Changed the way connections get loaded
The default path for the connection file is no longer in the application directory but in the local application data folder. 
Ex.: c:\Documents and Settings\felix\Local Settings\Application Data\Felix_Deimel\mRemote\
If opening a connection file from a custom location (click on open link) saving will also occur in this file and not like in previous versions to the default connections file
To import your old connection file please use the following procedure: start mRemote, click on "Open" and find your old connection file. Then click on "Save As" and save it with the default file name to the default location
Changed the font and style of context menus
Changed Quick Connect UI
Fixed connection settings in config tab not saving when clicking another connection before jumping to another config field
Fixed a bug where renaming a container caused the first connection in the same container to be renamed too

V0.0.5.0 R2:
Fixed a bug that prevented connections from opening when icon files were assigned in a previous version of mRemote

V0.0.5.0:
Added (Global) fullscreen / kiosk feature
Added redirection settings for disk drives, printers, ports, smart cards and sound
Added option to write a log file
Added option to open new tabs on the right side of the currently selected tab
Added possibility to connect to all nodes in a container
Changed session functions to work in background
Changed icon choosing mechanism and added a bunch of default icons
Changed: Containers with connection can now be deleted just like empty containers
Changed screenshot functions to now collect all screenshots in one tab
Changed: More settings can now be changed on container basis
Changed config file version to 0.6
Changed: Small internal changes to the connection saving/creating and opening mechanisms
Fixed "Display Wallpapers" and "Display Themes" settings, they are working now

V0.0.3.6:
Added Feature to display an overlay when RDP connection tab has lost the focus, clicking on this gives the focus back to the control
Added standard handlers for F2 (rename) and DEL (delete) keys in the treeview
Added icon preview for connections in config tab
Changed the way new connections and containers are being created in the treeview. The pop up window will not be displayed any longer, instead everything is handled inplace by the treeview.
Changed some minor UI related stuff
Fixed bug in tab closing mechanism that caused icons (play/pause) to not be set on the correct tree nodes

V0.0.3.5:
Added Feature to query and log off sessions on a remote machine and option to do this automatically
Added Option to show icon in system tray with connection menu
Changed controls to flat style as I think this fits the whole application more than the old 3D look
Multiple UI changes to eliminate annoying behaviour

V0.0.3.3:
Added Feature to specify which login information to use when no info is provided in the config of a remote machine
Fixed bug in Quick Find where trying to open a connection when no node was found caused an error
Fixed bug where the main form was not rendered correctly when hiding top bar and using XP Themes
Fixed bug in drag-drop routine that caused application to hang when trying to drop a node on one of it's child nodes
Fixed bug where taskbar buttons for fullscreen rdp windows did not disappear after disconnecting

V0.0.3.2:
Added new Save As Dialog with feature to only save specific connection settings
Added Option to display Tooltips when hovering over host entries in the connection tree
Added Option to ask at exit when there are open connections
Fixed bug where saving connections file with spaces in the root node caused an error -> updated Connection File Version to 0.5
Fixed bug in options tab where the browse button for a custom connection file didn't do anything

V0.0.3.0:
Added Options Tab
Load connections file from different location
Save/Don't Save connections file on exit
Show current tab name in window title
Added drag and drop functionality to the connections tree
Added feature to hide top bar
Added feature to send special keys (VNC)
Updated VncSharp Library to V0.88 (still pretty buggy)

V0.0.2.7:
Added feature to save connection settings to all connections in the selected container
Icon choosing bug fixed
Taskbar button had no text when in fullscreen - fixed
Fixed bug in Quick Connect GUI
Disabled "Display Wallpaper" and "Display Themes" checkboxes as these features are not implemented

V0.0.2.5:
Quick connect button bug fixed
Search field resize bug fixed
Splitter position is now saved on exit
Added new connections toolstrip (same functions as context menu)

V0.0.2.4:
Changed default color depth to 16bit
Added Keep Alive Interval (1 Minute)
Added Options to choose between RDP & VNC
Added Port Setting for RDP
Added Option to connect to console
Added Menu Entries to move Connections & Containers up & down
Some small code improvements<|MERGE_RESOLUTION|>--- conflicted
+++ resolved
@@ -1,11 +1,11 @@
-<<<<<<< HEAD
 1.76 XXXX (2017-XX-XX):
 
 Features/Enhancements:
 ----------------------
 Added more logging/notifications options
 
-=======
+
+
 1.75 (2017-02-13):
 
 Known Issue:
@@ -17,18 +17,6 @@
 Features/Enhancements:
 ----------------------
 #344 - Use SHA512 File Hashes to validate downloads (in the update mechanism & posted to the Downloads page)
->>>>>>> f419bff5
-
-
-1.75 RC1 (2017-01-27):
-
-Known Issue:
-------------
-Portable build MD5 check will fail when updating from 1.75 Beta 1 to newer versions.
-
-
-Features/Enhancements:
-----------------------
 Added Release Channels to the update check functionality allowing users to select one of 3 release channels for updates: Stable, Beta, Dev
 #360: Help -> About, Version # is now selectable/copyable
 #221: RDP: Optional disconnect after X number of minutes of inactivity
