--- conflicted
+++ resolved
@@ -1,4 +1,3 @@
-<<<<<<< HEAD
 1.72:
   Added feature MR-16 - Add keyboard shortcuts to switch between tabs
   Added feature MR-141 - Add a default protocol option
@@ -10,11 +9,7 @@
   Fixed PuTTY Saved Sessions still showing if all saved sessions are removed.
   Fixed config panel showing settings from previously loaded connection file after loading a new one.
 
-1.71 (XXXX-XX-XX):
-=======
 1.71 (2013-10-29):
->>>>>>> 3d64fbef
-  Fixed issue MR-574 - Crash when retrieving RDP session list if eolwtscom.dll is not registered
   Fixed issue MR-578 - Connections file is reset
   Fixed log file not showing operating system version on Windows XP and Windows Server 2003.
   Fixed the wrong connections file opening on startup under certain conditions.
