<<<<<<< HEAD
1.76 XXXX (2017-XX-XX):

Features/Enhancements:
----------------------
Added more logging/notifications options
#429: Added Czech translation

General Changes:
----------------
Improved compatability between environments when building mRemoteNG from source


1.75.7005 (2017-04-XX)
=======
1.75.7006 (2017-xx-xx):

Fixes:
------
#530: Fixed issue where using External Tool on existing connection causes creation of 'New Connection' entry


1.75.7005 (2017-04-27):
>>>>>>> 692b2662

Fixes:
------
#410: Update PuTTYNG to 0.68
#434: Fix complier warnings CA1049 & CA2111
<<<<<<< HEAD
=======
#442: Fixed issue loading PuTTY sessions that have spaces in the name
>>>>>>> 692b2662
#502: Problems with ParentID for Duplicated Containers/Connections with SQL Connection Storage
#514: Expanded property not saved/loaded properly from SQL
#518: Exception when Importing File


General Changes:
----------------
Minor code cleanup/optimizations/null checks


1.75.7003 (2017-03-24):

Fixes:
------
#464: Resolved issue when importing a connections file while using SQL server feature


1.75.7002 (2017-03-10):

Fixes:
------
#448: Resolved issue with SQL saving


1.75.7001 (2017-03-10):

Fixes:
------
#408: Update SQL scripts


1.75 hotfix 1 (2017-03-06):

General Changes:
----------------
#437: Modify version numbering scheme

Fixes:
------
#422: Uncaught exception when clicking in connection tree whitespace
#312: Resolved KeePass auto-type issue
#427: Export does not respect filtering user/password/domain



1.75 (2017-03-01):

Known Issue:
------------
File hash check will fail when updating from 1.75 Beta 1 to newer versions.
  Exception will be: "MD5 Hashes didn't match!" for 1.75 Beta 1 - 1.75 RC1


Features/Enhancements:
----------------------
#344 - Use SHA512 File Hashes to validate downloads (in the update mechanism & posted to the Downloads page)
Added Release Channels to the update check functionality allowing users to select one of 3 release channels for updates: Stable, Beta, Dev
#360: Help -> About, Version # is now selectable/copyable
#221: RDP: Optional disconnect after X number of minutes of inactivity


Fixes:
------
#369: Reset Layout Option Does Not Reset Notification Pane
#362: Invalid cast exception when using the Notification Area Icon minimize/restore
#334: Quick Connect displays warning when clicking on a folder
#325: When using a connection with an external app, results in opening the same external app continuously
#311: Import from Active Directory does not use machine's domain by default
#258: Rename Tab dialog - populate original name in dialog (1.72 functionality)
#211, #267: Recursive AD Import wasn't fully functional 


General Changes:
----------------
The usual general code clean up and refactoring
#325: Code clean up and additional logging for External Tools based connections
#298: Code clean up and additional logging around application startup
#291, #236: External Tools code clean up and additional logging



1.75 Beta 3 (2016-12-01):

Known Issue:
------------
Portable build MD5 check will fail when updating from 1.75 Beta 1 to newer versions.


Fixes:
------
#289: Install fails during update process (only affects v1.75 beta 1 - v1.75 beta 2)


1.75 Beta 2 (2016-12-01):

Features/Enhancements:
----------------------
#273: Added Turkish translation provided by forum user "rizaemet"
#217: Create user manual documentation for the SSH File Transfer feature


Fixes:
------
#254: Component check window position issues and uncaught exception
#260: Crash when attempting to load fully encrypted confCons v2.5
#261: Double clicking folder in treeview doesn't expand it in 1.75 beta1
#271: Install package is not using the last installation path
#278: Silent installs not detecting prerequisites


1.75 Beta 1 (2016-11-15):

General Changes:
----------------
Lots of code clean up and refactoring
Limit log file size to 1 main log + 5 backups * 10MB.
Minor UI Tweak: Default Menubar and QuickConnect Bar to same line
MR-364: Removed "Announcement" functionality 
MR-366: Show PuTTY type and version on components check screen
MR-586: Reduce HTTP/HTTPS document title length that is appended to the connection tab title
MR-938: Adjust RDP Resolution list (ensure most common resolutions were available)
MR-975: Replaced TreeView with TreeListView for displaying connection tree. This was a large change which separated the GUI from the domain model.
#144: Removed export option for "VisionApp Remote Desktop 2008"


Features/Enhancements:
----------------------
MR-220: Don't close the AD importer after import
MR-971: Added Right Click method to Port Scan to import discovered hosts
MR-1000, #211: Sub OU AD Import
#172: Implement "audioqualitymode" for RDP sessions
#160: Allow portable version to perform an update check (and download the latest .zip)
#157: Implement new cryptography providers (See Tools -> Options -> Security)
#167: fix/implement the update check (was disabled in 1.74 as part of the C# conversion)


Fixes:
------
MR-967: File transfer doesn't work when specifying full path and file name (as prompted)
MR-979: switched to notifications panel incorrectly (when configured NOT to do so)


1.75 Alpha 3 (2016-08-12):

Fixes:
------
MR-965, MR-871, MR-629: Error 264 on RDP Connect attempt - Added timeout value to Tools -> Options -> Connections
MR-946: Remove old/insecure SharpSSH and related components. Replace with SSH.NET for File Transfer Functionality
MR-896: Added prerequisite installer check for KB2574819. Prevents "Class not registered" errors when opening RDP connections.
PR-130: Fix Scan button width to fit Russian translation



1.75 Alpha 2 (2016-08-03):

General Changes:
----------------
Updated GeckoFx package
Updated DockPanelSuite library to 2.10 Final
Japanese translation updated
MR-942: Refactored code relating to loading the connections file 

Features/Enhancements:
----------------------
MR-961, PR-133: Option to reconnect all currently opened connection tabs 
MR-917: Improved cryptographic support

Fixes:
------
MR-910: Fixes to support Remote Desktop Gateways
MR-874: Incorrect RDP prerequisite check in installer



1.75 Alpha 1 (2016-07-08):

General Changes:
----------------
Additional code cleanup


Fixes:
------
MR-905: mRemoteNG crashes at startup (in FIPS policy check)
MR-902: mRemoteNG crashes after locking/unlocking the local system after loading a VNC connection


1.74 (2016-06-28):

Supported Platforms/Components:
-------------------------------
Windows 7 SP1 (with RDP Client v8: KB2592687/KB2923545) or later
.NET Framework 4 or later
XULRunner is no longer required for Gecko support (see below)


General Changes:
----------------
Converted source from Visual Basic to C Sharp
Lots of code refactoring/clean up/general stability changes
MR-714: Removed Keyboard shortcut functionality
  - Introduced in 1.73 beta that was never officially released
  - This caused stability issues
  - May be re-added in a future release
  - Removal does *NOT* impact the ability to send keyboard shortcuts to RDP sessions (when redirect key combinations is set to "yes")
MR-559: Removed RDP Sessions panel functionality. This required a library for which no trusted origin/source could be located
Removed a bunch of old code/libraries and replaced them accordingly


Security Updates:
-----------------
MR-775, MR-745: Updated PuTTY to 0.67


Features/Enhancements:
----------------------
Updated to latest DockPanelSuite and enabled a slick new theme!
MR-145: Installer is now MSI based
MR-255: Updated RDP Client to version 8
MR-389: Updates to IE rendering engine
  - Support for latest version of IE (9-11)
  - Dropped support for IE 7 & IE 8
MR-850: Replaced XULRunner with GeckoFx
  - No need to manually configure to have the Gecko rendering engine available now
  - Install image is now significantly larger due to the inclusion of the Gecko Engine
MR-821: Initial Japanese translation included
Port Scan is now Asynchronous (and is significantly faster)


Fixes:
------
MR-874: Added work-around to installer to ignore installation prerequisites
MR-884: Slow startup in some scenarios checking authenticode certificate
MR-872: Crash in External Tools when arguments aren't quoted
MR-854: crashes when right clicking on connection tab
MR-852: Option "Allow only a single instance of the application" non-functional
MR-836: Trying to delete a folder of connections only deletes 2 connections at a time
MR-824, MR-706: Suppress Script Errors when using the IE rendering engine
MR-822: Improve RDP error code messages
MR-640: Fixed Inheritance not working
MR-639: RDP: Connect to console session
MR-610, MR-582, MR-451: RDP: Protocol Error 3334 or exceptions with large number of connections open
  - This problem appears largely resolved by most reports and testing
  - Further workarounds/problem avoidance: Disable Bitmap Caching on all RDP session configuration
MR-429: Display issue on the Options -> Advanced panel
MR-385: Inheritance settings lost when moving item to the root of the tree


----- New Dev Team & Conversion to C# -----


1.73 Beta 2 (NEVER RELEASED):
Fixed issue MR-619 - Keyboard shortcuts stop working after locking the screen with Win+L
Added support for importing files from PuTTY Connection Manager.
Improved the import and export functionality.



1.73 Beta 1 (2013-11-19):
Added feature MR-16 - Add keyboard shortcuts to switch between tabs
Added feature MR-141 - Add a default protocol option
Added feature MR-212 - Add option to connect without credentials
Added feature MR-512 - Add support for importing files from Remote Desktop Connection Manager
Added feature MR-547 - Add support for Xming Portable PuTTY
Made improvement MR-250 - Show the name of the selected connection tab in the title of the window
Made improvement MR-367 - Make the 'Connect' button on the 'Quick Connect' toolbar a forced dropdown
Made improvement MR-419 - Password prompt dialog should have a meaningful window title
Made improvement MR-486 - Allow escaping of variable names for external tools
Made improvement MR-590 - Make panels docked to the edge of the window keep their size
Fixed issue MR-187 - F7 keyboard shortcut for New Folder conflicts with remote connections
Fixed issue MR-523 - Changes to external tools are not saved until exiting the program
Fixed issue MR-556 - Export fails when overwriting an existing file
Fixed issue MR-594 - Crash on startup if write access is denied to the IE browser emulation registry key
Fixed issue MR-603 - Some configuration options are still shown even when inheritance is enabled
MR-590: Added "Reset" to config panel context menu to allow resetting some config settings to their default value.
Added and improved menu icons.
Removed misleading log messages about RD Gateway support.
Removed invalid "Site" configuration option from PuTTY Saved Sessions.
Fixed PuTTY Saved Sessions still showing if all saved sessions are removed.
Fixed config panel showing settings from previously loaded connection file after loading a new one.
Improved handling of variables in external tool arguments.



1.72 (2013-11-13):
Fixed issue MR-592 - Unable to run VBS script as an external tool
Fixed issue MR-596 - Incorrect escaping of quotation marks in external tool arguments



1.71 (2013-10-29):
Fixed issue MR-574 - Crash when retrieving RDP session list if eolwtscom.dll is not registered
Fixed issue MR-578 - Connections file is reset
Fixed log file not showing operating system version on Windows XP and Windows Server 2003.
Fixed the wrong connections file opening on startup under certain conditions.
Fixed checking for updates even when disabled.
Improved error reporting when loading connections files.
Removed warning message when mRemoteNG is started for the first time about new connections file being created.



1.71 Release Candidate 2 (2013-10-16):
Fixed issue MR-560 - Cannot Auto-Update With Open Connections: Unable to find an entry point named 'TaskDialogIndirect' in DLL 'ComCtl32'
Fixed issue MR-565 - Double Folder keep heritage on the initial Folder
Fixed issue MR-566 - Typo in German UI Automatic Update Settings
Fixed duplicated folders possibly being named "New Connection" instead of the original folder's name.



1.71 Release Candidate 1 (2013-10-01):
Fixed issue MR-495 - Having a negative range in port scan creates memory exhaustion.
Fixed issue MR-514 - Window Proxy test failed without close button
Fixed issue MR-521 - Right-Clicking in "Sessions" panel crashes mRemoteNG
Fixed issue MR-525 - Could not start on windows 7 64bit
Fixed issue MR-535 - SQL error saving Connections
Fixed issue MR-538 - RDP loses connection when hiding config or connections pane
Fixed issue MR-542 - Wrapped putty has security flaw
Made minor improvements to the port scan functionality.
Fixed possible cross-thread operation exception when loading connections from SQL.
Fixed PuTTY Saved Sessions not showing after loading a new connections file.
Updated PuTTY to version 0.63.
Updated translations.
Added Chinese (Traditional) translation.
Added partial Greek and Hungarian translations.



1.71 Beta 5 (2013-06-09):
Fixed issue MR-491 - Could not start RDP Connection
Fixed issue MR-499 - TS Gateway is not working in latest release 1.71
Fixed typo in SQL queries.



1.71 Beta 4 (2013-05-28):
Added feature MR-435 - Add digital signature check to updater
Fixed issue MR-255 - The version of the RDP AX client should be updated to 7
Fixed issue MR-392 - Sessions Panel - context menu entries need to be context aware
Fixed issue MR-422 - Gives error Object reference not set to an instance of an object.
Fixed issue MR-424 - Import of a few Linux SSH2 hosts discovered via the port scan tool results in a UE
Fixed issue MR-439 - MRemoteNG 1.70 does not start
Fixed issue MR-440 - RDP import with non-standard port
Fixed issue MR-443 - Instructions for eolwtscom.dll registration for Portable version are inaccurate
Fixed issue MR-446 - Putty saved sessions show in connection panel
Fixed issue MR-459 - Maximized -> Minimized -> Restored results in mangled active display
Fixed issue MR-463 - Add support for LoadBalanceInfo to RDP
Fixed issue MR-470 - Quick Connect to Linux server uses invalid credentials
Fixed issue MR-471 - PuTTY Saved Sessions disappears from connection list
Fixed issue MR-487 - Initiate connections on MouseUp event
Added PuTTY Session Settings command to the Config panel for PuTTY Saved Sessions.
Updated translations.
Added Norwegian (Bokmal) and Portuguese (Brazil) translations.
Added Spanish translation to the installer.
Fixed an exception or crash when choosing unnamed colors for themes.
Fixed possible error "Control does not support transparent background colors" when modifying themes.
Fixed changes to the active theme not being saved reliably.
Fixed handling of the plus (+) character in PuTTY session names.
Changed Internet Explorer to no longer force IE7 compatibility mode.
Changed the "Launch PuTTY" button in the "Options" dialog to open PuTTY from the path the user has currently set, instead of what was previously saved.
Improved update and announcement checking.
Improved the PuTTY Saved Sessions list to update automatically when any changes are made.
Improved loading time of large connection files.
Lowered required version of RDC from 6.1 to 6.0.
Updated VncSharpNG to 1.3.4896.25007.



1.71 Beta 3 (2013-03-20):
Fixed issue MR-397 - Putty disappears from the screen
Fixed issue MR-398 - Full Screen mode doesn't correctly make use of available space
Fixed issue MR-402 - scrollbar touch moves putty window
Fixed issue MR-406 - Items disappear from External Tools toolbar when accessing External Tools panel
Fixed issue MR-410 - Unhandled exception when clicking New button under Theme
Fixed issue MR-413 - Can't use application
Fixed new connections having a globe icon.
Fixed the category names in the themes tab of the options dialog on Windows XP not showing correctly.
Fixed PuTTY saved sessions with spaces or special characters not being listed.



1.71 Beta 2 (2013-03-19):
Added feature MR-336 - Customizable background color for the windows/panels
Added feature MR-345 - Two separate options for confirming closure of Tabs and Connection Panels
Added feature MR-346 - Option to show/hide the description box at the bottom of the Config panel
Added feature MR-351 - Import connections from PuTTY
Fixed issue MR-354 - Re-ordering tabs doesn't give good, reliable visual feedback
Fixed issue MR-375 - Changing a connection's icon using the picture button should immediately update Icon field
Fixed issue MR-377 - Several redundant panels can be opened
Fixed issue MR-379 - Connection variables not working with external tools
Fixed issue MR-381 - Notifications panel - whitespace context menu allows Copy and Delete on nothing
Fixed issue MR-401 - Checkbox misaligned
The username and domain settings are now hidden for VNC connections since they are not supported.
Changed "Automatically get session information" to be disabled by default.
RDP connections can now be switched to full screen mode when redirect key combinations is enabled.



1.71 Beta 1 (2013-03-04):
Added feature MR-329 - Create Option to disable the "Quick: " prefix
Fixed issue MR-67 - Sort does not recursively sort
Fixed issue MR-117 - Remote Session Info Window / Tab does not populate
Fixed issue MR-121 - Config pane not sorting properties correctly when switching between alphabetical and categorized view
Fixed issue MR-130 - Issues duplicating folders
Fixed issue MR-142 - Start of mRemoteNG takes about one minute and consumes excessive CPU
Fixed issue MR-158 - Password field not accepting Pipe
Fixed issue MR-330 - Portable version saves log to user's profile folder
Fixed issue MR-333 - Unnecessary prompt for 'close all open connections?'
Fixed issue MR-342 - Incorrect view in config pane of new connection after viewing default inheritance
Fixed issue MR-352 - Passwords with " (quotation mark) and # (hash key) characters make mRemoteNG to open PuttyNG dialog
Fixed issue MR-362 - Rename 'Screenshot Manager' to 'Screenshots' on the View menu to match Panel name
Added detection of newer versions of connection files and database schemata. mRemoteNG will now refuse to open them to avoid data loss.
Improved appearance and discoverability of the connection search box.
If RDC 7.0 or higher is installed, the connection bar is no longer briefly shown when connecting to an RDP connection with redirect key combinations enabled.
If RDC 8.0 or higher is installed, RDP connections automatically adjust their size when the window is resized or when toggling full screen mode.



1.70 (2013-03-07):
Fixed issue MR-339 - Connection group collapses with just one click
Fixed issue MR-340 - Object reference not set to an instance of an object.
Fixed issue MR-344 - Move "Always show panel tabs" option
Fixed issue MR-350 - VerifyDatabaseVersion (Config.Connections.Save) failed. Version string portion was too short or too long.
Fixed issue MR-355 - Moving sub folders to top level causes property loss
Fixed tabs not closing on double-click when the active tab is a PuTTY connection.



1.70 Release Candidate 2 (2013-02-25):
Fixed issue MR-332 - Can't select different tab with one click after disconnecting existing tab
Fixed issue MR-338 - PuTTYNG crashing on fresh install of mRemoteNG
Re-enabled PuTTYNG integration enhancements on Windows 8



1.70 Release Candidate 1 (2013-02-22):
Fixed issue MR-183 - Error trying to save connections when using SQL - Invalid column name _parentConstantId
Fixed issue MR-225 - Tabs do not open in a panel until multiple panels are displayed.
Fixed issue MR-229 - Integrated PuTTY doesn't work in Windows 8 RP
Fixed issue MR-264 - Windows 8 support
Fixed issue MR-317 - Difficulty right-clicking on Tab
Fixed issue MR-318 - Wrong tab gets selected when tab names overflow on the tab bar
Fixed issue MR-321 - New connection panel doesn't get panel header if its the only one or is moved
Fixed issue MR-322 - Connection Button not listing servers
Added option to always show panel tabs.
Fixed "Decryption failed. Padding is invalid and cannot be removed." notification.
Fixed KiTTY opening in a separate window when using a saved session.



1.70 Beta 2 (2013-02-18):
Fixed issue MR-47 - Silent Installation Prompts for Language
Fixed issue MR-54 - Error When disconnecting from SSL channel RDP
Fixed issue MR-58 - Bug when duplicating connection in connection view 
Fixed issue MR-68 - Config Window Loses Options
Fixed issue MR-71 - Minimizing mRemoteNG causes temporary re-size of Putty sessions (windows)
Fixed issue MR-80 - Reconnect previous sessions
Fixed issue MR-81 - Problem Duplicating Folder w/ Sub-Folders
Fixed issue MR-85 - Microsoft .NET Framework warning
Fixed issue MR-86 - Citrix GDI+ Error when screen is locked
Fixed issue MR-96 - When pressing SHIFT+F4 to create a new connection inside a folder, the new connections doesn't inherit any properties from its parent
Fixed issue MR-101 - Collapse all folders causes a NullReferenceException
Fixed issue MR-165 - Can't close About window if it is the last tab
Fixed issue MR-166 - Inheritance button is disabled on some connections
Fixed issue MR-167 - Name and description of properties not show in inheritance list
Fixed issue MR-171 - Inherit configuration not showing friendly names for each inherit component
Fixed issue MR-172 - RDGatewayPassword is unencrypted in confCons.xml file
Fixed issue MR-174 - Trailing Space on a Hostname/IP will cause the connection not to happen.
Fixed issue MR-175 - Problem with focus when 2 or more PuTTY sessions opened
Fixed issue MR-176 - Del key while editing connection name triggers 'Delete Connection'
Fixed issue MR-178 - 3 different panels crashes all connections
Fixed issue MR-181 - Sessions on startup
Fixed issue MR-190 - Can't click on tab/session
Fixed issue MR-196 - Cannot export list without usernames and passwords
Fixed issue MR-199 - when using screen inside putty, screen becomes dead when reduce mremoteNG
Fixed issue MR-202 - The Connection "Tab" show Ampersands as underscores.
Fixed issue MR-214 - Hostname/IP reset
Fixed issue MR-224 - Session tabs become un-clickable after duplicating a tab or opening a new one in the same panel
Fixed issue MR-233 - Backslash at end of password prevents success of putty invocation and corresponding auto-logon
Fixed issue MR-235 - Config file gets corrupted when leaving the password entry box with ESC
Fixed issue MR-264 - Windows 8 support
Fixed issue MR-277 - Inheritance configuration button not appear in configuration tab
Fixed issue MR-284 - SSH: Text not showing properly
Fixed issue MR-299 - mRemoteNG crashes while using remotely (Windows XP remote desktop)
Fixed issue MR-306 - Fatal .NET exception on program start
Fixed issue MR-313 - PuTTY window not maximized when loading from saved session
mRemoteNG now requires .NET Framework 3.0 instead of 2.0.
Updated translations.
Added translations for Spanish (Argentina), Italian, Polish, Portuguese, Chinese (Simplified).
Improved the use of Tab and Shift-Tab to cycle through entries in the Config grid.
Improved loading of XML files from older versions of mRemote/mRemoteNG.


1.70 Beta 1 (2012-02-27):
Fixed issue MR-77 - VerifyDatabaseVersion (Config.Connections.Save) failed. Version string portion was too short or too long.
Fixed issue MR-78 - Renaming Connections
Fixed issue MR-79 - MoveUp/Down item doesn't work + Sort button broken
Fixed issue MR-93 - Regional settings problem when using SQL connection in mRemoteNG
Fixed issue MR-97 - Integrate Dutch translation
Fixed issue MR-98 - Integrate Russian and Ukranian translations
Fixed issue MR-99 - Integrate Spanish translation
Fixed issue MR-131 - RD Gateway does not respect setting for use different credentials
Added compatibility check for "Use FIPS compliant algorithms" security setting.
Improved reporting of errors when encrypting and decrypting connection files.
Added partial Polish translation.
The panel tabs are now hidden if only one panel is open.
Fix focus issue with RDP connections when changing tabs.
Show changes live as connection tabs are being dragged around to change their order.
Updated PuTTY to version 0.62.
Improved error handling when loading connection files.
Fixed bugs with creating a new connection file.
A backup of the connection file is saved when it is loaded. The most recent ten backup copies are kept.
Added the option to use a smart card for RD Gateway credentials.
Made the use of CredSSP for RDP connections optional.
Updated VncSharpNG to version 1.2.4440.36644.
Added debugging symbols for VncSharpNG.



1.69 (2011-12-09):
Fixed issue #66 - Fresh Install Fails to Create Config
Fixed issue #69 - Connection file gets erased
Fixed issue #72 - scrollbars added to RDP window after minimize/restore of mRemoteNG
Disabled automatic updates in the portable edition
Fixed file name in window title changing when exporting an XML file.
Fixed Use only Notifications panel checkbox.
Updated PuTTY to version 0.61
Binaries are now digitally signed
Added Credits, License, and Version History items to the Start Menu and made Start Menu item names localizable.



1.68 (2011-07-07):
Fixed issue #48 - VerifyDatabaseVersion fails with new (empty) database tables.
Fixed issue #60 - Can't save connections file
Fixed issue #62 - Connection file error upon launch.



1.67 (2011-06-05):
Fixed migration of external tools configuration and panel layout from Local to Roaming folder.
Disable ICA Hotkeys for Citrix connections.Fixes issue with international users.
Added a language selection option so users can override the language if they don't want it automatically detected.
Added partial French translation to the application.
Addded Thai translation to the installer.
Updated graphics in the installer to mRemoteNG logo.
Fixed RD Gateway default properties and RDP reconnection count setting not being saved.
Fixed bug 33 - IPv6 doesn't work in quick Connect box.
Moved the items under Tools in the Connections panel context menu up to the top level.
Added buttons for Add Connection, Add Folder, and Sort Ascending (A-Z) to the Connections panel toolbar.
Fixed rename edit control staying open when collapsing all folders.
Changed sorting to sort all subfolders below the selected folder.
Allow sorting of connections if a connection entry is selected.
Fixed adding a connection entry if nothing is selected in the tree.
Added 15-bit Color RDP setting.
Fixed loading of RDP Colors setting from SQL.
Added Font Smoothing and Desktop Composition RDP settings.
Improved error handling when loading XML connection files.
Added the mRemoteNG icon to the list of selectable icons for connection entries.
Added confirmation before closing connection tabs.
Fixed bug 42 - Maximized location not remembered with multiple monitors.
Improved loading and saving of window location.
Removed flickering on start up.
Changed the Options page into a normal dialog.
Improved Reset Layout function.
Changed to use full four part version numbers with major, minor, build, and revision.
Changed hard coded SQL database name into a user configurable setting.
Fixed tab order of controls in Options dialog.
Fixed bug 45 - Changing some settings in the config file may not save.



1.66 (2011-05-02):
Fixed connections not working



1.65 (2011-05-02):
Fixed Ctrl-Tab and Ctrl-Shift-Tab not working in any other applications while mRemoteNG is running
Ctrl-Tab and Ctrl-Shift-Tab no longer work to switch tabs within mRemoteNG
Fixed bug 36 - Install creates shortcuts only for the installing user
Fixed bug 38 - Application uses the wrong Application Data settings folder (in Local Settings)
Added code to the installer to check that the user is in the 'Power Users' or 'Administrators' group



1.64 (2011-04-27):
Fixed bug 6 - VNC CTRL+key & keyboard combo mappings are broken
Fixed bug 12 - Tab switch is not working in config panel
Fixed bug 14 - RDP Connection authentication problem
Fixed bug 22 - External App parameter macro expansion doesn't work with "try to integrate"
Fixed bug 25 - Unhandled exception when mRemoteNG opens
Added multilanguage support and German translation to the application
Added Czech, Dutch, French, German, Polish, and Spanish translations to the installer
Added Ctrl-Tab hotkey to switch to the next tab and Ctrl-Shift-Tab to switch to the previous tab
Added Tab key to cycle through entries in the Config grid and Shift-Tab to cycle in reverse
Added ability to configure external tools to run before or after a connection is established
Fixed missing parameters in macro expansion for external tools
Fixed RD Gateway and other inheritance bugs
Changed how new connection files are created
Changed the internal namespace of the application to mRemoteNG instead of mRemote
Added credit for the DockPanel Suite to the About page
Updated DockPanel Suite to version 2.5 RC1
Updated VNCSharpNG to correct Ctrl and Alt key pass-through behavior



1.63 (2010-02-02):
New icon and logo
Fixed problems moving or resizing the main window while PuTTY (SSH/telnet/rlogin/raw) connections are open
Fixed PuTTY processes not closing on Vista and 7 with UAC enabled
Updated DockPanel Suite from 2.2.0 to 2.3.1
Fixed error if the mouse is clicked outside of the remote screen area of a VNC connection
Fixed flashing and red lines at bottom of the window on first run
Added View->Reset Layout menu item
Added F11 shortcut key to View->Full Screen
Improved RDP error reporting
Added support for Credential Security Support Provider (CredSSP) which is required for Network Level Authentication (NLA)
Added support for connecting through Remote Desktop Gateway servers
Popups can now be allowed in Internet Explorer by holding Ctrl+Alt when clicking a link
Added PuTTY Settings item to tab context menu



1.62 (2010-01-19):
Switched to VncSharp, an open source VNC component
VNC is supported again except for the following features:
Windows authentication
Setting the compression, encoding and color settings
Connecting through a proxy server
Free SmartSize mode (it does the same thing as Aspect SmartSize mode now)
Rearranged the Options page and added an Updates tab
Added option to change how often updates are checked
Open Updates options tab before connecting for the first time
No longer show About page on first run
Renamed Quicky toolbar to Quick Connect toolbar
Changed back to allowing toolbars to dock to the left or right of the menu bar and added gripper to move it around
Added RDP, VNC and ICA version numbers to Components Check page
Fixed a bug with the inheritance buttons on the Config panel disappearing after awhile



1.61 (2010-01-14):
Removed unlicensed SmartCode Solutions ViewerX VNC Viewer ActiveX
This version of mRemoteNG does not support VNC



1.60 (2010-01-09):
Changed name to mRemoteNG
Fixed menu bar not staying docked to left side
Removed snakes game Easter egg
Removed references to visionapp Remote Desktop
Changed filename delimiter in title bar from pipe to dash
Changed default format for saving screenshot images to PNG
Changed website addresses
Added Report a Bug and Support Forum links to the Help menu
Moved Check for Updates to the Help menu
Changed website links in Help menu and About page to load within mRemoteNG instead of launching an external browser

-----

1.50:
Added the following formats to the "Save Connections As" function:
mRemote CSV (standard CSV file with all properties)
vRD 2008 CSV (standard CSV file with properties relevant for importing connections in vRD 2008)
Fixed bug in inheritance code (SmartSize Mode and View Only properies were always shown when using VNC)

1.49:
mRemote and visionapp Remote Desktop 2008 merge!
Read more here: http://www.mremote.org/wiki/visionappMerge.ashx
or in the Announcement panel.
Added features to the update function
Added Announcement feature
Changed copyright notice in about screen and text when connecting via VNC
Fixed some SQL-related problems

V1.48:
ATTENTION! There is a bug in the automatic update code in 1.45 so you will have to download the new version manually from http://www.mremote.org/wiki/Downloads.ashx

Added startup components check with directions to fix component installation (also available in Tools - Components Check)
Added "Try to integrate" option to Ext. Apps. If enabled mRemote will try to integrate the app into a tab container like any other connection protocol.
Added Ext. App as protocol. Any Ext. App can be launched just like a normal connection.
Example (DameWare Mini Remote Control):
Create a new Ext. App with the following properties:
Display Name: DameWare
Filename: c:\PathToYourDameWareInstallDir\DWRCC.exe
Arguments: -c: -h: -m:%hostname% -u:%username% -p:"%password%" -d:%domain%
Options: Try to integrate
Create a new connection and select Ext. App as protocol
Then choose DameWare in the Ext. App field
If you have problems with a particular app that takes a long time to start up consider setting a higher PuTTY/Ext. Apps wait time in Tools - Options - Advanced
Added option to completely encrypt connection files (tools - options - advancecd)
Added Rendering Engine option for HTTP/S protocols
You can now use the Gecko (Firefox) rendering engine
For this to work you need to download xulrunner (get it here: ftp://ftp.mozilla.org/pub/xulrunner/releases/1.8.1.3/contrib/win32/)
It must be the 1.8.1.3 release, 1.9.0.0 does NOT work!
Extract the contents to a path of your choice and set the correct path in Tools - Options - Advanced - XULrunner path
The interface is tab enabled and usage is generally very firefox-like. So you can open new tabs with Ctrl+T, jump to the location bar with Ctrl+L and so on...
Added "MAC Address", "User Field" fields and %MacAddress%, %UserField% variables to use in Ext. Apps
Added descriptions for all fields in the config editor
Fixed bug in connections loading code when using SQL storage
Fixed bug in reconnect code
Fixed VNC sessions not refreshing screen automatically when switching between tabs or panels

WARNING! There have been changes to the connections file/SQL tables
Please always backup your whole config before updating to a new mRemote beta release, especially when there have been changes to the config files/SQL tables
To get SQL working with the new version please update your tables like in the provided script (Info - Help - SQL Configuration)
These are the added lines:
[RenderingEngine] [varchar] (10) COLLATE SQL_Latin1_General_CP1_CI_AS NULL ,
[MacAddress] [varchar] (32) COLLATE SQL_Latin1_General_CP1_CI_AS NULL ,
[UserField] [varchar] (256) COLLATE SQL_Latin1_General_CP1_CI_AS NULL ,
[ExtApp] [varchar] (256) COLLATE SQL_Latin1_General_CP1_CI_AS NULL ,
[InheritRenderingEngine] [bit] NOT NULL ,
[InheritMacAddress] [bit] NOT NULL ,
[InheritUserField] [bit] NOT NULL ,
[InheritExtApp] [bit] NOT NULL ,

V1.45:
New german language build available
Added support for RDP 6.1 (XP SP3/Vista SP1) features (Server Authentication, Console Session, TS Gateway not yet...)
Added basic support for UltraVNC SingleClick (Tools - UltraVNC SingleClick); the listening port is configurable in the options
Fixed VNC connections not working on x64
Fixed screenshots save all feature overwriting files with the same name (not actually a bug, but rather a new feature ;)
Fixed ICA Encryption Strength not inheriting properly

WARNING! There have been changes to the connections file/SQL tables
Please always backup your whole config before updating to a new mRemote beta release, especially when there have been changes to the config files/SQL tables
To get SQL working with the new version please update your tables like in the provided script (Info - Help - SQL Configuration)
These are the added lines:
[RDPAuthenticationLevel] [varchar] (32) COLLATE SQL_Latin1_General_CP1_CI_AS NOT NULL ,
[InheritRDPAuthenticationLevel] [bit] NOT NULL ,

V1.43:
Added function to send either the main form or a connection panel to another screen
To send the form to another screen, right click the titlebar or the taskbar button and select "Send to..."
If you want to send a panel to another screen, right click the panel's tab and do the same
Fixed PuTTY connections not supporting credentials with spaces
Fixed form not opening on last position when using multiple screens
Fixed kiosk mode not working on secondary screen

V1.42:
IMPORTANT NEWS: Please read the page that opens when you first start this release or go to:
http://www.mRemote.org/wiki/MainPage.ashx#Commercial
Added minimize to tray option
Added option to enable switching to open connections with a single click on the corresponding connection in the tree
Added button to test proxy settings
Fixed: If the active connection tab is a PuTTY connection, Alt+Tab to mRemote now focuses the PuTTY window
Fixed encoding problem with PuTTY sessions that included spaces
Fixed problem that made mRemote inaccesible when closing it on a second monitor and then disabling this monitor
Fixed: Inheritance defaults of some new VNC properties were not saved in the portable package

V1.41:
Added complete support for SmartCode's ViewerX and removed VncSharp
Many thx to everyone who donated to make this happen!!! I didn't think that it wouldn't even take a week! =)
I hope everyone will be satisfied by the functions and possibilities this new control provides
If you use one of the non-setup packages you must register the control yourself
Open a cmd and change to the directory you installed mRemote to
Type regsvr32 scvncctrl.dll and click ok
Changed shortcuts and added buttons for them to the view menu under "Jump To" because they were causing several problems

WARNING! There have been changes to the connections file/SQL tables and the Ext. Apps XML file
Please always backup your whole config before updating to a new mRemote beta release, especially when there have been changes to the config files/SQL tables
To get SQL working with the new version please update your tables like in the provided script (Info - Help - SQL Configuration)

V1.40:
Added (limited) support for the trial version of SmartCode's VNC ActiveX
To enable it go to Options - Advanced and check "Try SmartCode VNC ActiveX"
When connecting a pop up will open, wait about 10 seconds, then click on "Trial" to continue
I will integrate this control fully into mRemote if I get enough Donations to buy the single developer license ($375,-)
So if you want to see better VNC support (All UltraVNC, TightVNC and RealVNC functions) in mRemote, please help me and donate some bucks
For donations either go to the mRemote Wiki (Info - Website) or click on Info - Donate to directly go to PayPal
I will announce the current donation amount every day (or as often as I can) on the Wiki main page
If you want to know more about the control go here: http://www.s-code.com/products/viewerx/
Added feature to choose the panel a connection will open in when...
a. no panel name was assigned in the properties
b. you opened a connection with the option to choose the panel before connecting
c. you checked "Always show panel selection dialog when opening connectins" in Options - Tabs & Panels
Added Shortcuts to focus the standard panels
Alt+C: Switch between Connections & Config panel
Alt+S: Switch between Sessions & Screenshots panel
Alt+E: Switch to Errors & Infos panel
Added some new icons

V1.39:
Added MagicLibrary.dll to the release again (forgot it in the 1.38 packages, sorry)
Added auto-reconnect for ICA
Added feature that automatically clears whitespaces in the Quicky Textfield
Added special feature: Go to the set password dialog and type "ijustwannaplay" (without the quotes) in the password field... ;)

V1.38:
Added automatic reconnect feature for RDP (Options - Advanced)
Added connections drop-down to the quicky toolbar (same as the tray icon menu)
Added setting in the options to enable/disable that double clicking on a connection tab closes it
Added option to automatically set the hostname like the display name when creating new connections
Fixed bug that caused the properties of a folder to be filled with "Object reference not set to an instance of an object." when adding a folder to the root with Default Inheritance enabled
Fixed bug that made the properties of a newly added Connection to the root unavailable when Default Inheritance was enabled
Fixed bug that the default settings for Pre/Post Ext. App, and their inheritance settings were not being saved
Fixed bug in settings loading methods that caused the application to hang when an error occured
Fixed bug in Ext. Apps panel that copied the properties of the previously selected Ext. App when "Wait for exit" was checked
Fixed bug in the SQL Query that creates the tables needed by mRemote
Attempt to fix the "Drop-Down on Screenshot" bug on some machines

V1.35:
Added single instance mode (look in Options - Startup/Exit) - No cmd arguments supported yet!
Added possibilty to start a Ext. App before connecting and on disconnect (e.g. for VPN/RAS)
Added option to the Ext. Apps to tell mRemote to wait for the exit of the Ext. App
Added encryption setting for ICA

WARNING! There have been changes to the connections file/SQL tables and the Ext. Apps XML file
Please always backup your whole config before updating to a new mRemote beta release, especially when there have been changes to the config files/SQL tables
Here's a list of new columns that need to be created before saving connections to an SQL server:
Name: ICAEncryptionStrength, Data-Type: varchar, Length: 64, Allow Nulls: No
Name: InheritICAEncryptionStrength, Data-Type: bit, Length: 1, Allow Nulls: No
Name: PreExtApp, Date-Type: varchar, Length: 512, Allow Nulls: Yes
Name: PostExtApp, Date-Type: varchar, Length: 512, Allow Nulls: Yes
Name: InheritPreExtApp, Date-Type: bit, Length: 1, Allow Nulls: No
Name: InheritPostExtApp, Date-Type: bit, Length: 1, Allow Nulls: No

V1.33:
Fixed problem that caused RDP connections not to initialize properly when using XP SP3
Fixed bug in Port Scan that prevented hosts with no hostname from being imported

V1.32:
Added: Inheritance defaults can now be customized (look in the root properties of your connections tree)
Fixed bug that made password-secured connection files not load properly because the return value from the password screen was always null
Fixed a lot of outdated code in the import functions (Import from XML, Import from AD, Import from RDP files)
Fixed bug that caused properties with a ' character not to be saved properly when using SQL Server
Changed Target CPU to AnyCPU again as I think the x86 setting caused problems on x64 machines (although it shouldn't)

V1.31:
Small speed improvement to the port scanner
Fixed bug that caused SQL live-update to not work when not using AD Authentication
Fixed bug that caused Save As not to work

V1.30:
Added experimental SQL Server with live-update (multi-user) support (see Help - Getting started - SQL Configuration)
Added bunch of new icons to the UI, most of them by famfamfam.com
Added dropdown button to Quicky Toolbar to choose protocol
Many smaller changes and additions
Fixed: Wrong default PuTTY session name
Fixed bug in Port Scanner that caused an error when no DNS name could be resolved

V1.25:
Added inheritance for folders
Added port scan feature and possibility to import from a scan
Added toolbar for Ext. Apps (see View - External Applications Toolbar)
Added quick connect as toolbar
Added code that creates a backup of the current connections file every time it is loaded (It's named YourConsFile.xml_BAK)
Added description variable to Ext. Apps
Fixed bug that allowed inheriting from root node
Fixed bug that caused Ext. Apps launched from a connection tab to use the selected tree node instead of the current tab
Fixed bug that caused mRemote not to save panel layout and Ext. Apps on exit

V1.24:
Fixed a bug in connections loading mechanism that caused a corrupted connections file when upgrading from a previous version

V1.23:
Added feature to remember which connections were opened on last runtime and reconnect to them on the next start (see Tools - Options - Startup/Exit)
A command line switch is also available to cancel reconnecting (/noreconnect or /norc)
Added Auto Save feature (Tools - Options - Connections - Auto Save every...)
Added Ext. Apps to connection tab context menu
Added better error handling for RDP connection creation
Fixed problem with Sessions feature on 64bit systems
Fixed Sessions feature not working when using global credentials
Fixed several problems with the Active Directory OU picker control
Fixed bug in Connection duplicate code that caused duplicated connection to still have previous tree node assigned

V1.20:
Added External Applications feature (check the help section for more info)
Added duplicate feature to Connections tree
Fixed: MagicLibrary.dll was not included in the setup package

V1.16:
New Domain: www.mRemote.org
Fixed PuTTY connections appearing in a new window
There's a new setting in the options to fine tune the time to wait until the window has been created
Fixed export not working
Added reconnect feature in tab menu

V1.15:
Added: New portable package
Added: Defaults for new connections can now be customized
Click the root item and then the new Properties-like button with a small yellow star to get to the settings
Fixed Import from Active Directory not working
Fixed problem with single click connect not focusing correctly
Fixed root node not being renamed after changing name in property grid

V1.10:
Added support for setting a password to protect the connections file with (look in the root of your connections tree)
Added RDP file import feature
Added new command-line switch to reset panel's positions
Added HTTPS as protocol
Added HTTP/S basic authentication
Added support for setting a Proxy server for automatic updates
Some changes in help section
Fixed the bug that passwords stored in the options weren't decrypted when a connection was opened
Fixed "bug" that prevented "Connect to console session" from working in RDC6.1 (Vista SP1 RC1/XP SP3 RC1)

V1.00:
Merry Christmas! =)

V1.00 is a (almost) complete rewrite of the whole application
The code base is now much cleaner and more (easily) extendable
New features include (but are not limited to):
Every part of the application is now integrated into panels which can be moved, docked and undocked, hidden, moved to another monitor, etc.
This makes many new and exciting ways to manage connection and application windows possible
You can for example open up 4 PuTTY sessions in 4 different panels and align them in the main application so you can use all 4 side by side - 2 on the upper side and 2 on the bottom for example
This can be done for EVERY part of the application, it's completely modular and customizable
Connection and folder (previously called containers) properties have moved to a new property grid control
Every setting (with the exclusion of the hostname, which wouldn't make any sense) can now be inherited from the parent folder
Connection file saving/loading is now handled a bit different (more in the help section)
Application restart is no longer nececary after changing options, they are active with a click of the OK button
Smart size can now be activated also if a connection is already open (in the right click menu of the active tab)
A panel name can be stored with every connection (or folder, if inherting) to always open the connection in the specified panel
And last but not least, many bugs have been fixed, though there are probably many new bugs aswell - Did I already mention this is a rewrite? ;)
I hope you like my work and if you do please consider donating on the mRemote website to support me a little. Any amount will do! Thx!

V0.50:
Removed old Terminal (SSH, Telnet) control and embedded PuTTY instead
This decision brings mostly good but also some bad news
The good news is that now everything that works in putty also works in mRemote
This means X11 forwarding, SSH port forwarding, session logging, appearance customization, etc. should be working fine now
It also brings some new protocols (Rlogin, RAW)
The bad news is that I cannot fully integrate Putty into mRemote because it is a standalone application and thus has it's own window handle
This means that you won't be able to use Ctrl+Tab to switch between tabs, catching errors or infos through the new Errors and Infos tab isn't possible, etc.
Added possibility to change resolution or display mode (Fit to window, Fullscreen, Smart size)
Added new setting in options to show logon info on tab titles
Added new feature that catches popup dialogs and puts them in a managed interface. This is another step to make mRemote a single window application.
Pressing escape switches back to the connection list
There is a context menu that allows you to copy selected errors/warnings/infos to the clipboard (text only) or to delete them
There also are settings in the option to change when to switch to the tab and to switch back to the normal behaviour of displaying message popups
Added QuickConnect history and auto-complete functions
Added a few new Icons (Linux, Windows, ESX, Log, Finance)
Improved options tab
Connections file version is now 1.2
Fixed some form drawing bugs

V0.35:
Added tab switching/closing hotkeys
Switch to next tab: Ctrl+Tab
Switch to previous tab: Ctrl+Shift+Tab
Close active tab: Ctrl+W
This does not and will probably never work with RDP connections!
Fixed bug in updating code that still displayed the current version in the old format (x.x.x.x instead of x.xx)
Fixed bug where the colors setting was not correctly read after saving and reloading a connections file (only with 256 colors setting)
Fixed bug that made connect to console session and fullscreen options not work
Fixed bug that when opening options, update or about tab caused weird paddings next to the tab or other strange behaviour
Changed shortcuts to menu items in main menu as they interfered with some terminal key bindings

V0.30:
Added HTTP as protocol to allow for basic web-based administration
Added new connections menu to the toolbar
Left click on a connection connects
Right click on a container or connection opens the config tab for the selected item
Added two new connection context menu entries for quickly connecting to console session or connecting in fullscreen
Improved tray icon menu (just like the main connections menu)
The connections tree can now be hidden
To hide it right click on the splitter (the divider between the connections tree and the tabbing interface)
Removed overlay (RDP locking) feature in favor of simply grabbing input when clicking inside the control area
I hope nobody is too sad that the nice looking overlay feature had to go, but..., well, it had to! ;-)
Changed "Redirect Key combinations (like in fullscreen)" to be disabled when in kiosk mode as it has no effect then anyway
Several small bugfixes and code improvements

V0.20:
Added Drag and Drop support for tabs
Added tab context menu
Switch to/from fullscreen
Take a screenshot
Transfer files via SCP/SFTP (SSH)
Send special keys (VNC)
Rename tabs
Duplicate tabs (Create another instance of the connection)
Show config
Close tab (disconnect)
Removed Fullscreen and Send special keys buttons from the main toolbar as they are now in the tab context menu
Added middle click support for tabs (close/disconnect)
Added SSH file transfer (SCP/SFTP) support
Added Tools menu to the tree context menu
Transfer files via SCP/SFTP (SSH)
Import/Export features
Sorting
Changed version format
Fixed the problem that caused mRemote to crash when dragging a parent node of the connections tree onto one of it's child nodes
Fixed problem in importing mechanism that allowed importing connections including the root which resulted in multiple root items that couldn't be deleted
Fixed problem with quick connect

V0.0.9.0:
Added support for redirecting key combinations (Alt+Tab, Winkey, ...)
Added Import/Export features
Added Quick Connect Port support, just type the host you want to connect to followed by a ":" and then the port
Added Connect/Disconnect buttons to connections context menu
Added two new icons (Test Server | TST; Build Server | BS)
Many changes to the connections loading/saving mechanisms
confCons version is now 1.0
Some code cleanup
Fixed auto session info to only try to get session information when a RDP connection is selected
Fixed AD Import feature (didn't care if imported items were computers, groups, users, ... ;)
Fixed settings and connections not saving when installing updates from the auto-updater
Fixed form size and location not saving properly when closing the application in minimized state or in maximized state on a secondary monitor

V0.0.8.2:
Added SSH1 to Quick Connect GUI
Changed buffer size of terminal control, it's now 500 lines
Fixed terminal connections not getting focus when changing tabs
Fixed bug in terminal code that caused hitting "home" to show "~" instead of jumping to the start of the line
Fixed bug that caused that hitting enter in mRemote wouldn't do anything when options was opened before

V0.0.8.0:
Added code to check if the msrdp com control is registered
Many Improvements to the terminal control (ssh1(!), ssh2, telnet)
Fixed bug that caused mRemote to crash when moving connection into root node (only with inheritance enabled)
Fixed bug: Pressing delete when editing a node's name caused delete messagebox to show

V0.0.7.5:
Added inheritance feature to inherit connection settings from parent container
Expanded/Collapsed state of tree nodes will now be saved
Reduced auto session info delay to 700ms
Some code maintainance
Some corrections to connections tree and quick search behaviour
Fixed bug in TerminalControl that caused the error message "error loading string"
Fixed: Settings saving on exit was broken in V0.0.7.0, this is fixed now
Changed connections file version to 0.9
Fixed connections context menu bug that made import from ad option inaccessible
Fixed session info filling up with infos about hosts previously selected

V0.0.7.0:
Massive GUI redesign and changes, hope you like it! =)
Fixed bug that made session info to query immediately after selecting a connection (when enabled), there is now a one second delay to prevent collecting session info for more than one host

V0.0.6.8:
Added connection import feature for Active Directory
Tidied up project references
Multiple changes to setup routine
Improved error handling for auto-update
Improved download handling for auto-update
Fixed bug that made download finished/failed message box appear multiple times when update was canceled and re-downloaded
Fixed bug where double-clicking a container opened all connections inside this container

V0.0.6.6:
Changed port textbox control to only allow digits
Small changes to connection code for SSH
Fixed port setting not saving (or always displaying default port for selected protocol)

V0.0.6.5:
Added auto update feature
Changed: Multiple UI Changes (added shortcuts, rearranged menu items, ...)
Fixed the problem where the connections file version was saved either with a dot or a comma, depending on system language
Fixed not being able to connect to SSH2 hosts without specifying username and password
Fixed several problems with Quick Connect
Improved saving of config changes
Fixed connections tab not closing when using SSH

V0.0.6.0:
Added new protocols: SSH2 and Telnet
Added first command line switch/parameter "/consfile"
Ex.: mRemote.exe /consfile "%PathToYourConnectionsFile%"
Added button to screenshots to delete a screenshot
Added Host Status (Ping) feature
Many code rewrites and changes in almost every area
Changed the way connections get loaded
The default path for the connection file is no longer in the application directory but in the local application data folder. 
Ex.: c:\Documents and Settings\felix\Local Settings\Application Data\Felix_Deimel\mRemote\
If opening a connection file from a custom location (click on open link) saving will also occur in this file and not like in previous versions to the default connections file
To import your old connection file please use the following procedure: start mRemote, click on "Open" and find your old connection file. Then click on "Save As" and save it with the default file name to the default location
Changed the font and style of context menus
Changed Quick Connect UI
Fixed connection settings in config tab not saving when clicking another connection before jumping to another config field
Fixed a bug where renaming a container caused the first connection in the same container to be renamed too

V0.0.5.0 R2:
Fixed a bug that prevented connections from opening when icon files were assigned in a previous version of mRemote

V0.0.5.0:
Added (Global) fullscreen / kiosk feature
Added redirection settings for disk drives, printers, ports, smart cards and sound
Added option to write a log file
Added option to open new tabs on the right side of the currently selected tab
Added possibility to connect to all nodes in a container
Changed session functions to work in background
Changed icon choosing mechanism and added a bunch of default icons
Changed: Containers with connection can now be deleted just like empty containers
Changed screenshot functions to now collect all screenshots in one tab
Changed: More settings can now be changed on container basis
Changed config file version to 0.6
Changed: Small internal changes to the connection saving/creating and opening mechanisms
Fixed "Display Wallpapers" and "Display Themes" settings, they are working now

V0.0.3.6:
Added Feature to display an overlay when RDP connection tab has lost the focus, clicking on this gives the focus back to the control
Added standard handlers for F2 (rename) and DEL (delete) keys in the treeview
Added icon preview for connections in config tab
Changed the way new connections and containers are being created in the treeview. The pop up window will not be displayed any longer, instead everything is handled inplace by the treeview.
Changed some minor UI related stuff
Fixed bug in tab closing mechanism that caused icons (play/pause) to not be set on the correct tree nodes

V0.0.3.5:
Added Feature to query and log off sessions on a remote machine and option to do this automatically
Added Option to show icon in system tray with connection menu
Changed controls to flat style as I think this fits the whole application more than the old 3D look
Multiple UI changes to eliminate annoying behaviour

V0.0.3.3:
Added Feature to specify which login information to use when no info is provided in the config of a remote machine
Fixed bug in Quick Find where trying to open a connection when no node was found caused an error
Fixed bug where the main form was not rendered correctly when hiding top bar and using XP Themes
Fixed bug in drag-drop routine that caused application to hang when trying to drop a node on one of it's child nodes
Fixed bug where taskbar buttons for fullscreen rdp windows did not disappear after disconnecting

V0.0.3.2:
Added new Save As Dialog with feature to only save specific connection settings
Added Option to display Tooltips when hovering over host entries in the connection tree
Added Option to ask at exit when there are open connections
Fixed bug where saving connections file with spaces in the root node caused an error -> updated Connection File Version to 0.5
Fixed bug in options tab where the browse button for a custom connection file didn't do anything

V0.0.3.0:
Added Options Tab
Load connections file from different location
Save/Don't Save connections file on exit
Show current tab name in window title
Added drag and drop functionality to the connections tree
Added feature to hide top bar
Added feature to send special keys (VNC)
Updated VncSharp Library to V0.88 (still pretty buggy)

V0.0.2.7:
Added feature to save connection settings to all connections in the selected container
Icon choosing bug fixed
Taskbar button had no text when in fullscreen - fixed
Fixed bug in Quick Connect GUI
Disabled "Display Wallpaper" and "Display Themes" checkboxes as these features are not implemented

V0.0.2.5:
Quick connect button bug fixed
Search field resize bug fixed
Splitter position is now saved on exit
Added new connections toolstrip (same functions as context menu)

V0.0.2.4:
Changed default color depth to 16bit
Added Keep Alive Interval (1 Minute)
Added Options to choose between RDP & VNC
Added Port Setting for RDP
Added Option to connect to console
Added Menu Entries to move Connections & Containers up & down
Some small code improvements<|MERGE_RESOLUTION|>--- conflicted
+++ resolved
@@ -1,4 +1,3 @@
-<<<<<<< HEAD
 1.76 XXXX (2017-XX-XX):
 
 Features/Enhancements:
@@ -11,8 +10,6 @@
 Improved compatability between environments when building mRemoteNG from source
 
 
-1.75.7005 (2017-04-XX)
-=======
 1.75.7006 (2017-xx-xx):
 
 Fixes:
@@ -21,16 +18,12 @@
 
 
 1.75.7005 (2017-04-27):
->>>>>>> 692b2662
 
 Fixes:
 ------
 #410: Update PuTTYNG to 0.68
 #434: Fix complier warnings CA1049 & CA2111
-<<<<<<< HEAD
-=======
 #442: Fixed issue loading PuTTY sessions that have spaces in the name
->>>>>>> 692b2662
 #502: Problems with ParentID for Duplicated Containers/Connections with SQL Connection Storage
 #514: Expanded property not saved/loaded properly from SQL
 #518: Exception when Importing File
