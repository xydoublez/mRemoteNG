﻿Imports System.ComponentModel
Imports mRemoteNG.Config
Imports log4net
Imports mRemoteNG.Messages
Imports mRemoteNG.Connection
Imports mRemoteNG.Tools
Imports PSTaskDialog
Imports mRemoteNG.Config.Putty
Imports WeifenLuo.WinFormsUI.Docking
Imports System.IO
Imports Crownwood
Imports System.Threading
Imports System.Xml
Imports System.Environment
Imports System.Management
Imports Microsoft.Win32
Imports Timer = System.Timers.Timer

Namespace App
    Public Class Runtime
        Private Sub New()
            ' Fix Warning 292 CA1053 : Microsoft.Design : Because type 'Native' contains only 'static' ('Shared' in Visual Basic) members, add a default private constructor to prevent the compiler from adding a default public constructor.
        End Sub

#Region "Public Properties"
        Public Shared Property MainForm As frmMain

        Private Shared _connectionList As Connection.List
        Public Shared Property ConnectionList() As List
            Get
                Return _connectionList
            End Get
            Set(ByVal value As List)
                _connectionList = value
            End Set
        End Property

        Private Shared _previousConnectionList As Connection.List
        Public Shared Property PreviousConnectionList() As List
            Get
                Return _previousConnectionList
            End Get
            Set(ByVal value As List)
                _previousConnectionList = value
            End Set
        End Property

        Private Shared _containerList As Container.List
        Public Shared Property ContainerList() As Container.List
            Get
                Return _containerList
            End Get
            Set(ByVal value As Container.List)
                _containerList = value
            End Set
        End Property

        Private Shared _previousContainerList As Container.List
        Public Shared Property PreviousContainerList() As Container.List
            Get
                Return _previousContainerList
            End Get
            Set(ByVal value As Container.List)
                _previousContainerList = value
            End Set
        End Property

        Private Shared _credentialList As Credential.List
        Public Shared Property CredentialList() As Credential.List
            Get
                Return _credentialList
            End Get
            Set(ByVal value As Credential.List)
                _credentialList = value
            End Set
        End Property

        Private Shared _previousCredentialList As Credential.List
        Public Shared Property PreviousCredentialList() As Credential.List
            Get
                Return _previousCredentialList
            End Get
            Set(ByVal value As Credential.List)
                _previousCredentialList = value
            End Set
        End Property


        Private Shared _windowList As UI.Window.List
        Public Shared Property WindowList() As UI.Window.List
            Get
                Return _windowList
            End Get
            Set(ByVal value As UI.Window.List)
                _windowList = value
            End Set
        End Property

        Private Shared _messageCollector As Messages.Collector
        Public Shared Property MessageCollector() As Collector
            Get
                Return _messageCollector
            End Get
            Set(ByVal value As Collector)
                _messageCollector = value
            End Set
        End Property

        Private Shared _notificationAreaIcon As Tools.Controls.NotificationAreaIcon
        Public Shared Property NotificationAreaIcon() As Tools.Controls.NotificationAreaIcon
            Get
                Return _notificationAreaIcon
            End Get
            Set(ByVal value As Tools.Controls.NotificationAreaIcon)
                _notificationAreaIcon = value
            End Set
        End Property

        Private Shared _systemMenu As Tools.SystemMenu
        Public Shared Property SystemMenu() As SystemMenu
            Get
                Return _systemMenu
            End Get
            Set(ByVal value As SystemMenu)
                _systemMenu = value
            End Set
        End Property

        Private Shared _log As log4net.ILog
        Public Shared Property Log() As ILog
            Get
                Return _log
            End Get
            Set(ByVal value As ILog)
                _log = value
            End Set
        End Property

        Private Shared _isConnectionsFileLoaded As Boolean
        Public Shared Property IsConnectionsFileLoaded() As Boolean
            Get
                Return _isConnectionsFileLoaded
            End Get
            Set(ByVal value As Boolean)
                _isConnectionsFileLoaded = value
            End Set
        End Property

        Private Shared WithEvents _timerSqlWatcher As Timers.Timer
        Public Shared Property TimerSqlWatcher() As Timer
            Get
                Return _timerSqlWatcher
            End Get
            Set(ByVal value As Timer)
                _timerSqlWatcher = value
            End Set
        End Property

        Private Shared _lastSqlUpdate As Date
        Public Shared Property LastSqlUpdate() As Date
            Get
                Return _lastSqlUpdate
            End Get
            Set(ByVal value As Date)
                _lastSqlUpdate = value
            End Set
        End Property

        Private Shared _lastSelected As String
        Public Shared Property LastSelected() As String
            Get
                Return _lastSelected
            End Get
            Set(ByVal value As String)
                _lastSelected = value
            End Set
        End Property

        Private Shared _defaultConnection As mRemoteNG.Connection.Info
        Public Shared Property DefaultConnection() As Connection.Info
            Get
                Return _defaultConnection
            End Get
            Set(ByVal value As Connection.Info)
                _defaultConnection = value
            End Set
        End Property

        Private Shared _defaultInheritance As mRemoteNG.Connection.Info.Inheritance
        Public Shared Property DefaultInheritance() As Connection.Info.Inheritance
            Get
                Return _defaultInheritance
            End Get
            Set(ByVal value As Connection.Info.Inheritance)
                _defaultInheritance = value
            End Set
        End Property

        Private Shared _externalTools As New ArrayList()
        Public Shared Property ExternalTools() As ArrayList
            Get
                Return _externalTools
            End Get
            Set(ByVal value As ArrayList)
                _externalTools = value
            End Set
        End Property

#End Region

#Region "Classes"
        Public Class Windows
            Public Shared treeForm As UI.Window.Tree
            Public Shared treePanel As New DockContent
            Public Shared configForm As UI.Window.Config
            Public Shared configPanel As New DockContent
            Public Shared errorsForm As UI.Window.ErrorsAndInfos
            Public Shared errorsPanel As New DockContent
            Public Shared sessionsForm As UI.Window.Sessions
            Public Shared sessionsPanel As New DockContent
            Public Shared screenshotForm As UI.Window.ScreenshotManager
            Public Shared screenshotPanel As New DockContent
            Public Shared optionsForm As frmOptions
            Public Shared optionsPanel As New DockContent
            Public Shared exportForm As UI.Window.Export
            Public Shared exportPanel As New DockContent
            Public Shared aboutForm As UI.Window.About
            Public Shared aboutPanel As New DockContent
            Public Shared updateForm As UI.Window.Update
            Public Shared updatePanel As New DockContent
            Public Shared sshtransferForm As UI.Window.SSHTransfer
            Public Shared sshtransferPanel As New DockContent
            Public Shared adimportForm As UI.Window.ADImport
            Public Shared adimportPanel As New DockContent
            Public Shared helpForm As UI.Window.Help
            Public Shared helpPanel As New DockContent
            Public Shared externalappsForm As UI.Window.ExternalApps
            Public Shared externalappsPanel As New DockContent
            Public Shared portscanForm As UI.Window.PortScan
            Public Shared portscanPanel As New DockContent
            Public Shared ultravncscForm As UI.Window.UltraVNCSC
            Public Shared ultravncscPanel As New DockContent
            Public Shared componentscheckForm As UI.Window.ComponentsCheck
            Public Shared componentscheckPanel As New DockContent
            Public Shared AnnouncementForm As UI.Window.Announcement
            Public Shared AnnouncementPanel As New DockContent

            Public Shared Sub Show(ByVal windowType As UI.Window.Type, Optional ByVal portScanMode As PortScan.PortScanMode = PortScan.PortScanMode.Normal)
                Try
                    Select Case windowType
                        Case UI.Window.Type.About
                            If aboutForm Is Nothing OrElse aboutForm.IsDisposed Then
                                aboutForm = New UI.Window.About(aboutPanel)
                                aboutPanel = aboutForm
                            End If

                            aboutForm.Show(frmMain.pnlDock)
                        Case UI.Window.Type.ADImport
                            If adimportForm Is Nothing OrElse adimportForm.IsDisposed Then
                                adimportForm = New UI.Window.ADImport(adimportPanel)
                                adimportPanel = adimportForm
                            End If

                            adimportPanel.Show(frmMain.pnlDock)
                        Case UI.Window.Type.Options
                            optionsForm = New frmOptions(optionsPanel)
                            optionsForm.Show(frmMain.pnlDock)
                        Case UI.Window.Type.Export
                            If exportForm Is Nothing OrElse exportForm.IsDisposed Then
                                exportForm = New UI.Window.Export(exportPanel)
                                exportPanel = exportForm
                            End If

                            exportForm.Show(frmMain.pnlDock)
                        Case UI.Window.Type.SSHTransfer
                            sshtransferForm = New UI.Window.SSHTransfer(sshtransferPanel)
                            sshtransferPanel = sshtransferForm

                            sshtransferForm.Show(frmMain.pnlDock)
                        Case UI.Window.Type.Update
                            If updateForm Is Nothing OrElse updateForm.IsDisposed Then
                                updateForm = New UI.Window.Update(updatePanel)
                                updatePanel = updateForm
                            End If

                            updateForm.Show(frmMain.pnlDock)
                        Case UI.Window.Type.Help
                            If helpForm Is Nothing OrElse helpForm.IsDisposed Then
                                helpForm = New UI.Window.Help(helpPanel)
                                helpPanel = helpForm
                            End If

                            helpForm.Show(frmMain.pnlDock)
                        Case UI.Window.Type.ExternalApps
                            If externalappsForm Is Nothing OrElse externalappsForm.IsDisposed Then
                                externalappsForm = New UI.Window.ExternalApps(externalappsPanel)
                                externalappsPanel = externalappsForm
                            End If

                            externalappsForm.Show(frmMain.pnlDock)
                        Case UI.Window.Type.PortScan
                            portscanForm = New UI.Window.PortScan(portscanPanel, portScanMode)
                            portscanPanel = portscanForm

                            portscanForm.Show(frmMain.pnlDock)
                        Case UI.Window.Type.UltraVNCSC
                            If ultravncscForm Is Nothing OrElse ultravncscForm.IsDisposed Then
                                ultravncscForm = New UI.Window.UltraVNCSC(ultravncscPanel)
                                ultravncscPanel = ultravncscForm
                            End If

                            ultravncscForm.Show(frmMain.pnlDock)
                        Case UI.Window.Type.ComponentsCheck
                            If componentscheckForm Is Nothing OrElse componentscheckForm.IsDisposed Then
                                componentscheckForm = New UI.Window.ComponentsCheck(componentscheckPanel)
                                componentscheckPanel = componentscheckForm
                            End If

                            componentscheckForm.Show(frmMain.pnlDock)
                        Case UI.Window.Type.Announcement
                            If AnnouncementForm Is Nothing OrElse AnnouncementForm.IsDisposed Then
                                AnnouncementForm = New UI.Window.Announcement(AnnouncementPanel)
                                AnnouncementPanel = AnnouncementForm
                            End If

                            AnnouncementForm.Show(frmMain.pnlDock)
                    End Select
                Catch ex As Exception
                    MessageCollector.AddMessage(MessageClass.ErrorMsg, "App.Runtime.Windows.Show() failed." & vbNewLine & ex.Message, True)
                End Try
            End Sub

            Public Shared Sub ShowUpdatesTab()
                Windows.optionsForm = New frmOptions(Windows.optionsPanel)
                Windows.optionsForm.Show(frmMain.pnlDock, 5)
            End Sub
        End Class

        Public Class Screens
            Public Shared Sub SendFormToScreen(ByVal Screen As Screen)
                Dim wasMax As Boolean

                If frmMain.WindowState = FormWindowState.Maximized Then
                    wasMax = True
                    frmMain.WindowState = FormWindowState.Normal
                End If

                frmMain.Location = Screen.Bounds.Location

                If wasMax Then
                    frmMain.WindowState = FormWindowState.Maximized
                End If
            End Sub

            Public Shared Sub SendPanelToScreen(ByVal Panel As DockContent, ByVal Screen As Screen)
                Panel.DockState = DockState.Float
                Panel.ParentForm.Left = Screen.Bounds.Location.X
                Panel.ParentForm.Top = Screen.Bounds.Location.Y
            End Sub
        End Class

        Public Class Startup
            Public Shared Sub CheckCompatibility()
                CheckFipsPolicy()
                CheckLenovoAutoScrollUtility()
            End Sub

            Private Shared Sub CheckFipsPolicy()
                Dim regKey As RegistryKey

                Dim isFipsPolicyEnabled As Boolean = False

                ' Windows XP/Windows Server 2003
                regKey = Microsoft.Win32.Registry.LocalMachine.OpenSubKey("System\CurrentControlSet\Control\Lsa")
                If regKey IsNot Nothing Then
                    If Not regKey.GetValue("FIPSAlgorithmPolicy") = 0 Then isFipsPolicyEnabled = True
                End If

                ' Windows Vista/Windows Server 2008 and newer
                regKey = Microsoft.Win32.Registry.LocalMachine.OpenSubKey("System\CurrentControlSet\Control\Lsa\FIPSAlgorithmPolicy")
                If regKey IsNot Nothing Then
                    If Not regKey.GetValue("Enabled") = 0 Then isFipsPolicyEnabled = True
                End If

                If isFipsPolicyEnabled Then
                    MessageBox.Show(frmMain, String.Format(My.Language.strErrorFipsPolicyIncompatible, My.Application.Info.ProductName), My.Application.Info.ProductName, MessageBoxButtons.OK, MessageBoxIcon.Error)
                    [Exit](1)
                End If
            End Sub

            Private Shared Sub CheckLenovoAutoScrollUtility()
                If Not My.Settings.CompatibilityWarnLenovoAutoScrollUtility Then Return

                Dim proccesses() As Process = {}
                Try
                    proccesses = Process.GetProcessesByName("virtscrl")
                Catch
                End Try
                If proccesses.Length = 0 Then Return

                cTaskDialog.MessageBox(Application.ProductName, My.Language.strCompatibilityProblemDetected, String.Format(My.Language.strCompatibilityLenovoAutoScrollUtilityDetected, System.Windows.Forms.Application.ProductName), "", "", My.Language.strCheckboxDoNotShowThisMessageAgain, eTaskDialogButtons.OK, eSysIcons.Warning, Nothing)
                If cTaskDialog.VerificationChecked Then
                    My.Settings.CompatibilityWarnLenovoAutoScrollUtility = False
                End If
            End Sub

            Public Shared Sub CreatePanels()
                Windows.configForm = New UI.Window.Config(Windows.configPanel)
                Windows.configPanel = Windows.configForm

                Windows.treeForm = New UI.Window.Tree(Windows.treePanel)
                Windows.treePanel = Windows.treeForm
                Tree.Node.TreeView = Windows.treeForm.tvConnections

                Windows.errorsForm = New UI.Window.ErrorsAndInfos(Windows.errorsPanel)
                Windows.errorsPanel = Windows.errorsForm

                Windows.sessionsForm = New UI.Window.Sessions(Windows.sessionsPanel)
                Windows.sessionsPanel = Windows.sessionsForm

                Windows.screenshotForm = New UI.Window.ScreenshotManager(Windows.screenshotPanel)
                Windows.screenshotPanel = Windows.screenshotForm

                Windows.updateForm = New UI.Window.Update(Windows.updatePanel)
                Windows.updatePanel = Windows.updateForm

                Windows.AnnouncementForm = New UI.Window.Announcement(Windows.AnnouncementPanel)
                Windows.AnnouncementPanel = Windows.AnnouncementForm
            End Sub

            Public Shared Sub SetDefaultLayout()
                frmMain.pnlDock.Visible = False

                frmMain.pnlDock.DockLeftPortion = 0.25
                frmMain.pnlDock.DockRightPortion = 0.25
                frmMain.pnlDock.DockTopPortion = 0.25
                frmMain.pnlDock.DockBottomPortion = 0.25

                Windows.treePanel.Show(frmMain.pnlDock, DockState.DockLeft)
                Windows.configPanel.Show(frmMain.pnlDock)
                Windows.configPanel.DockTo(Windows.treePanel.Pane, DockStyle.Bottom, -1)

                Windows.screenshotForm.Hide()

                frmMain.pnlDock.Visible = True
            End Sub

            Public Shared Sub GetConnectionIcons()
                Dim iPath As String = My.Application.Info.DirectoryPath & "\Icons\"

                If Directory.Exists(iPath) = False Then
                    Exit Sub
                End If

                For Each f As String In Directory.GetFiles(iPath, "*.ico", SearchOption.AllDirectories)
                    Dim fInfo As New FileInfo(f)

                    Array.Resize(Connection.Icon.Icons, Connection.Icon.Icons.Length + 1)
                    Connection.Icon.Icons.SetValue(fInfo.Name.Replace(".ico", ""), Connection.Icon.Icons.Length - 1)
                Next
            End Sub

            Public Shared Sub CreateLogger()
                log4net.Config.XmlConfigurator.Configure()

                Dim logFilePath As String
#If Not PORTABLE Then
                logFilePath = Path.Combine(GetFolderPath(SpecialFolder.LocalApplicationData), Application.ProductName)
#Else
                logFilePath = Application.StartupPath
#End If
                Dim logFileName As String = Path.ChangeExtension(Application.ProductName, ".log")
                Dim logFile As String = Path.Combine(logFilePath, logFileName)

                Dim repository As Repository.ILoggerRepository = LogManager.GetRepository()
                Dim appenders As Appender.IAppender() = repository.GetAppenders()
                Dim fileAppender As Appender.FileAppender
                For Each appender As Appender.IAppender In appenders
                    fileAppender = TryCast(appender, Appender.FileAppender)
                    If Not (fileAppender Is Nothing OrElse Not fileAppender.Name = "LogFileAppender") Then
                        fileAppender.File = logFile
                        fileAppender.ActivateOptions()
                    End If
                Next

                Log = LogManager.GetLogger("Logger")

                If My.Settings.WriteLogFile Then
#If Not PORTABLE Then
                    Log.InfoFormat("{0} {1} starting.", Application.ProductName, Application.ProductVersion)
#Else
                    Log.InfoFormat("{0} {1} {2} starting.", Application.ProductName, Application.ProductVersion, My.Language.strLabelPortableEdition)
#End If
                    Log.InfoFormat("Command Line: {0}", Environment.GetCommandLineArgs)

                    Dim osVersion As String = String.Empty
                    Dim servicePack As String = String.Empty
                    Try
                        For Each managementObject As ManagementObject In New ManagementObjectSearcher("SELECT * FROM Win32_OperatingSystem WHERE Primary=True").Get()
                            osVersion = managementObject.GetPropertyValue("Caption").Trim()
                            Dim servicePackNumber As Integer = managementObject.GetPropertyValue("ServicePackMajorVersion")
                            If Not servicePackNumber = 0 Then servicePack = String.Format("Service Pack {0}", servicePackNumber)
                        Next
                    Catch ex As Exception
                        Log.WarnFormat("Error retrieving operating system information from WMI. {0}", ex.Message)
                    End Try

                    Dim architecture As String = String.Empty
                    Try
                        For Each managementObject As ManagementObject In New ManagementObjectSearcher("SELECT * FROM Win32_Processor WHERE DeviceID='CPU0'").Get()
                            Dim addressWidth As Integer = managementObject.GetPropertyValue("AddressWidth")
                            architecture = String.Format("{0}-bit", addressWidth)
                        Next
                    Catch ex As Exception
                        Log.WarnFormat("Error retrieving operating system address width from WMI. {0}", ex.Message)
                    End Try

                    Log.InfoFormat(String.Join(" ", Array.FindAll(New String() {osVersion, servicePack, architecture}, Function(s) Not String.IsNullOrEmpty(s))))

                    Log.InfoFormat("Microsoft .NET CLR {0}", Version.ToString)
                    Log.InfoFormat("System Culture: {0}/{1}", Thread.CurrentThread.CurrentUICulture.Name, Thread.CurrentThread.CurrentUICulture.NativeName)
                End If
            End Sub

            Private Shared _appUpdate As Update
            Public Shared Sub CheckForUpdate()
                If _appUpdate Is Nothing Then
                    _appUpdate = New Update
                ElseIf _appUpdate.IsGetUpdateInfoRunning Then
                    Return
                End If

                Dim nextUpdateCheck As Date = My.Settings.CheckForUpdatesLastCheck.Add(TimeSpan.FromDays(My.Settings.CheckForUpdatesFrequencyDays))
                If Not My.Settings.UpdatePending And Date.UtcNow < nextUpdateCheck Then Return

                AddHandler _appUpdate.GetUpdateInfoCompletedEvent, AddressOf GetUpdateInfoCompleted
                _appUpdate.GetUpdateInfoAsync()
            End Sub

            Private Shared Sub GetUpdateInfoCompleted(ByVal sender As Object, ByVal e As AsyncCompletedEventArgs)
                If MainForm.InvokeRequired Then
                    MainForm.Invoke(New AsyncCompletedEventHandler(AddressOf GetUpdateInfoCompleted), New Object() {sender, e})
                    Return
                End If

                Try
                    RemoveHandler _appUpdate.GetUpdateInfoCompletedEvent, AddressOf GetUpdateInfoCompleted

                    If e.Cancelled Then Return
                    If e.Error IsNot Nothing Then Throw e.Error

                    If _appUpdate.IsUpdateAvailable() Then Windows.Show(UI.Window.Type.Update)
                Catch ex As Exception
                    MessageCollector.AddExceptionMessage("GetUpdateInfoCompleted() failed.", ex, MessageClass.ErrorMsg, True)
                End Try
            End Sub

            Public Shared Sub CheckForAnnouncement()
                If _appUpdate Is Nothing Then
                    _appUpdate = New Update
                ElseIf _appUpdate.IsGetAnnouncementInfoRunning Then
                    Return
                End If

                AddHandler _appUpdate.GetAnnouncementInfoCompletedEvent, AddressOf GetAnnouncementInfoCompleted
                _appUpdate.GetAnnouncementInfoAsync()
            End Sub

            Private Shared Sub GetAnnouncementInfoCompleted(ByVal sender As Object, ByVal e As AsyncCompletedEventArgs)
                If MainForm.InvokeRequired Then
                    MainForm.Invoke(New AsyncCompletedEventHandler(AddressOf GetAnnouncementInfoCompleted), New Object() {sender, e})
                    Return
                End If

                Try
                    RemoveHandler _appUpdate.GetAnnouncementInfoCompletedEvent, AddressOf GetAnnouncementInfoCompleted

                    If e.Cancelled Then Return
                    If e.Error IsNot Nothing Then Throw e.Error

                    If _appUpdate.IsAnnouncementAvailable() Then Windows.Show(UI.Window.Type.Announcement)
                Catch ex As Exception
                    MessageCollector.AddExceptionMessage("GetAnnouncementInfoCompleted() failed.", ex, MessageClass.ErrorMsg, True)
                End Try
            End Sub

            Public Shared Sub ParseCommandLineArgs()
                Try
                    Dim cmd As New Tools.Misc.CMDArguments(Environment.GetCommandLineArgs)

                    Dim ConsParam As String = ""
                    If cmd("cons") IsNot Nothing Then
                        ConsParam = "cons"
                    End If
                    If cmd("c") IsNot Nothing Then
                        ConsParam = "c"
                    End If

                    Dim ResetPosParam As String = ""
                    If cmd("resetpos") IsNot Nothing Then
                        ResetPosParam = "resetpos"
                    End If
                    If cmd("rp") IsNot Nothing Then
                        ResetPosParam = "rp"
                    End If

                    Dim ResetPanelsParam As String = ""
                    If cmd("resetpanels") IsNot Nothing Then
                        ResetPanelsParam = "resetpanels"
                    End If
                    If cmd("rpnl") IsNot Nothing Then
                        ResetPanelsParam = "rpnl"
                    End If

                    Dim ResetToolbarsParam As String = ""
                    If cmd("resettoolbar") IsNot Nothing Then
                        ResetToolbarsParam = "resettoolbar"
                    End If
                    If cmd("rtbr") IsNot Nothing Then
                        ResetToolbarsParam = "rtbr"
                    End If

                    If cmd("reset") IsNot Nothing Then
                        ResetPosParam = "rp"
                        ResetPanelsParam = "rpnl"
                        ResetToolbarsParam = "rtbr"
                    End If

                    Dim NoReconnectParam As String = ""
                    If cmd("noreconnect") IsNot Nothing Then
                        NoReconnectParam = "noreconnect"
                    End If
                    If cmd("norc") IsNot Nothing Then
                        NoReconnectParam = "norc"
                    End If

                    If ConsParam <> "" Then
                        If File.Exists(cmd(ConsParam)) = False Then
                            If File.Exists(My.Application.Info.DirectoryPath & "\" & cmd(ConsParam)) Then
                                My.Settings.LoadConsFromCustomLocation = True
                                My.Settings.CustomConsPath = My.Application.Info.DirectoryPath & "\" & cmd(ConsParam)
                                Exit Sub
                            ElseIf File.Exists(App.Info.Connections.DefaultConnectionsPath & "\" & cmd(ConsParam)) Then
                                My.Settings.LoadConsFromCustomLocation = True
                                My.Settings.CustomConsPath = App.Info.Connections.DefaultConnectionsPath & "\" & cmd(ConsParam)
                                Exit Sub
                            End If
                        Else
                            My.Settings.LoadConsFromCustomLocation = True
                            My.Settings.CustomConsPath = cmd(ConsParam)
                            Exit Sub
                        End If
                    End If

                    If ResetPosParam <> "" Then
                        My.Settings.MainFormKiosk = False
                        My.Settings.MainFormLocation = New Point(999, 999)
                        My.Settings.MainFormSize = New Size(900, 600)
                        My.Settings.MainFormState = FormWindowState.Normal
                    End If

                    If ResetPanelsParam <> "" Then
                        My.Settings.ResetPanels = True
                    End If

                    If NoReconnectParam <> "" Then
                        My.Settings.NoReconnect = True
                    End If

                    If ResetToolbarsParam <> "" Then
                        My.Settings.ResetToolbars = True
                    End If
                Catch ex As Exception
                    MessageCollector.AddMessage(Messages.MessageClass.ErrorMsg, My.Language.strCommandLineArgsCouldNotBeParsed & vbNewLine & ex.Message)
                End Try
            End Sub

            Public Shared Sub CreateSQLUpdateHandlerAndStartTimer()
                If My.Settings.UseSQLServer = True Then
                    AddHandler Tools.Misc.SQLUpdateCheckFinished, AddressOf SQLUpdateCheckFinished
                    TimerSqlWatcher = New Timers.Timer(3000)
                    TimerSqlWatcher.Start()
                End If
            End Sub

            Public Shared Sub DestroySQLUpdateHandlerAndStopTimer()
                Try
                    LastSqlUpdate = Nothing
                    RemoveHandler Tools.Misc.SQLUpdateCheckFinished, AddressOf SQLUpdateCheckFinished
                    If TimerSqlWatcher IsNot Nothing Then
                        TimerSqlWatcher.Stop()
                        TimerSqlWatcher.Close()
                    End If
                Catch ex As Exception
                End Try
            End Sub
        End Class

        Public Class Shutdown
            Public Shared Sub Quit(Optional ByVal updateFilePath As String = Nothing)
                _updateFilePath = updateFilePath
                frmMain.Close()
            End Sub

            Public Shared Sub Cleanup()
                Try
<<<<<<< HEAD
                    PuttySessions.StopWatcher()
=======
                    Putty.Sessions.StopWatcher()
>>>>>>> e96199dc

                    If NotificationAreaIcon IsNot Nothing Then
                        If NotificationAreaIcon.Disposed = False Then
                            NotificationAreaIcon.Dispose()
                        End If
                    End If

                    If My.Settings.SaveConsOnExit Then SaveConnections()

                    Dim saveSettings As New Settings.Save()
                    saveSettings.Save()

                    IeBrowserEmulation.Unregister()
                Catch ex As Exception
                    MessageCollector.AddMessage(MessageClass.ErrorMsg, My.Language.strSettingsCouldNotBeSavedOrTrayDispose & vbNewLine & ex.Message, True)
                End Try
            End Sub

            Public Shared Sub StartUpdate()
                If Not UpdatePending() Then Return
                Try
                    Process.Start(_updateFilePath)
                Catch ex As Exception
                    MessageCollector.AddMessage(MessageClass.ErrorMsg, "The update could not be started." & vbNewLine & ex.Message, True)
                End Try
            End Sub

            Private Shared _updateFilePath As String = Nothing

            Public Shared ReadOnly Property UpdatePending() As Boolean
                Get
                    Return Not String.IsNullOrEmpty(_updateFilePath)
                End Get
            End Property
        End Class
#End Region

#Region "Default Connection"
        Public Shared Function DefaultConnectionFromSettings() As mRemoteNG.Connection.Info
            DefaultConnection = New mRemoteNG.Connection.Info
            DefaultConnection.IsDefault = True

            Return DefaultConnection
        End Function

        Public Shared Sub DefaultConnectionToSettings()
            With DefaultConnection
                My.Settings.ConDefaultDescription = .Description
                My.Settings.ConDefaultIcon = .Icon
                My.Settings.ConDefaultUsername = .Username
                My.Settings.ConDefaultPassword = .Password
                My.Settings.ConDefaultDomain = .Domain
                My.Settings.ConDefaultProtocol = .Protocol.ToString
                My.Settings.ConDefaultPuttySession = .PuttySession
                My.Settings.ConDefaultICAEncryptionStrength = .ICAEncryption.ToString
                My.Settings.ConDefaultRDPAuthenticationLevel = .RDPAuthenticationLevel.ToString
                My.Settings.ConDefaultLoadBalanceInfo = .LoadBalanceInfo
                My.Settings.ConDefaultUseConsoleSession = .UseConsoleSession
                My.Settings.ConDefaultUseCredSsp = .UseCredSsp
                My.Settings.ConDefaultRenderingEngine = .RenderingEngine.ToString
                My.Settings.ConDefaultResolution = .Resolution.ToString
                My.Settings.ConDefaultAutomaticResize = .AutomaticResize
                My.Settings.ConDefaultColors = .Colors.ToString
                My.Settings.ConDefaultCacheBitmaps = .CacheBitmaps
                My.Settings.ConDefaultDisplayWallpaper = .DisplayWallpaper
                My.Settings.ConDefaultDisplayThemes = .DisplayThemes
                My.Settings.ConDefaultEnableFontSmoothing = .EnableFontSmoothing
                My.Settings.ConDefaultEnableDesktopComposition = .EnableDesktopComposition
                My.Settings.ConDefaultRedirectKeys = .RedirectKeys
                My.Settings.ConDefaultRedirectDiskDrives = .RedirectDiskDrives
                My.Settings.ConDefaultRedirectPrinters = .RedirectPrinters
                My.Settings.ConDefaultRedirectPorts = .RedirectPorts
                My.Settings.ConDefaultRedirectSmartCards = .RedirectSmartCards
                My.Settings.ConDefaultRedirectSound = .RedirectSound.ToString
                My.Settings.ConDefaultPreExtApp = .PreExtApp
                My.Settings.ConDefaultPostExtApp = .PostExtApp
                My.Settings.ConDefaultMacAddress = .MacAddress
                My.Settings.ConDefaultUserField = .UserField
                My.Settings.ConDefaultVNCAuthMode = .VNCAuthMode.ToString
                My.Settings.ConDefaultVNCColors = .VNCColors.ToString
                My.Settings.ConDefaultVNCCompression = .VNCCompression.ToString
                My.Settings.ConDefaultVNCEncoding = .VNCEncoding.ToString
                My.Settings.ConDefaultVNCProxyIP = .VNCProxyIP
                My.Settings.ConDefaultVNCProxyPassword = .VNCProxyPassword
                My.Settings.ConDefaultVNCProxyPort = .VNCProxyPort
                My.Settings.ConDefaultVNCProxyType = .VNCProxyType.ToString
                My.Settings.ConDefaultVNCProxyUsername = .VNCProxyUsername
                My.Settings.ConDefaultVNCSmartSizeMode = .VNCSmartSizeMode.ToString
                My.Settings.ConDefaultVNCViewOnly = .VNCViewOnly
                My.Settings.ConDefaultExtApp = .ExtApp
                My.Settings.ConDefaultRDGatewayUsageMethod = .RDGatewayUsageMethod.ToString
                My.Settings.ConDefaultRDGatewayHostname = .RDGatewayHostname
                My.Settings.ConDefaultRDGatewayUsername = .RDGatewayUsername
                My.Settings.ConDefaultRDGatewayPassword = .RDGatewayPassword
                My.Settings.ConDefaultRDGatewayDomain = .RDGatewayDomain
                My.Settings.ConDefaultRDGatewayUseConnectionCredentials = .RDGatewayUseConnectionCredentials.ToString
            End With
        End Sub
#End Region

#Region "Default Inheritance"
        Public Shared Function DefaultInheritanceFromSettings() As mRemoteNG.Connection.Info.Inheritance
            DefaultInheritance = New mRemoteNG.Connection.Info.Inheritance(Nothing)
            DefaultInheritance.IsDefault = True

            Return DefaultInheritance
        End Function

        Public Shared Sub DefaultInheritanceToSettings()
            With DefaultInheritance
                My.Settings.InhDefaultDescription = .Description
                My.Settings.InhDefaultIcon = .Icon
                My.Settings.InhDefaultPanel = .Panel
                My.Settings.InhDefaultUsername = .Username
                My.Settings.InhDefaultPassword = .Password
                My.Settings.InhDefaultDomain = .Domain
                My.Settings.InhDefaultProtocol = .Protocol
                My.Settings.InhDefaultPort = .Port
                My.Settings.InhDefaultPuttySession = .PuttySession
                My.Settings.InhDefaultUseConsoleSession = .UseConsoleSession
                My.Settings.InhDefaultUseCredSsp = .UseCredSsp
                My.Settings.InhDefaultRenderingEngine = .RenderingEngine
                My.Settings.InhDefaultICAEncryptionStrength = .ICAEncryption
                My.Settings.InhDefaultRDPAuthenticationLevel = .RDPAuthenticationLevel
                My.Settings.InhDefaultLoadBalanceInfo = .LoadBalanceInfo
                My.Settings.InhDefaultResolution = .Resolution
                My.Settings.InhDefaultAutomaticResize = .AutomaticResize
                My.Settings.InhDefaultColors = .Colors
                My.Settings.InhDefaultCacheBitmaps = .CacheBitmaps
                My.Settings.InhDefaultDisplayWallpaper = .DisplayWallpaper
                My.Settings.InhDefaultDisplayThemes = .DisplayThemes
                My.Settings.InhDefaultEnableFontSmoothing = .EnableFontSmoothing
                My.Settings.InhDefaultEnableDesktopComposition = .EnableDesktopComposition
                My.Settings.InhDefaultRedirectKeys = .RedirectKeys
                My.Settings.InhDefaultRedirectDiskDrives = .RedirectDiskDrives
                My.Settings.InhDefaultRedirectPrinters = .RedirectPrinters
                My.Settings.InhDefaultRedirectPorts = .RedirectPorts
                My.Settings.InhDefaultRedirectSmartCards = .RedirectSmartCards
                My.Settings.InhDefaultRedirectSound = .RedirectSound
                My.Settings.InhDefaultPreExtApp = .PreExtApp
                My.Settings.InhDefaultPostExtApp = .PostExtApp
                My.Settings.InhDefaultMacAddress = .MacAddress
                My.Settings.InhDefaultUserField = .UserField
                ' VNC inheritance
                My.Settings.InhDefaultVNCAuthMode = .VNCAuthMode
                My.Settings.InhDefaultVNCColors = .VNCColors
                My.Settings.InhDefaultVNCCompression = .VNCCompression
                My.Settings.InhDefaultVNCEncoding = .VNCEncoding
                My.Settings.InhDefaultVNCProxyIP = .VNCProxyIP
                My.Settings.InhDefaultVNCProxyPassword = .VNCProxyPassword
                My.Settings.InhDefaultVNCProxyPort = .VNCProxyPort
                My.Settings.InhDefaultVNCProxyType = .VNCProxyType
                My.Settings.InhDefaultVNCProxyUsername = .VNCProxyUsername
                My.Settings.InhDefaultVNCSmartSizeMode = .VNCSmartSizeMode
                My.Settings.InhDefaultVNCViewOnly = .VNCViewOnly
                ' Ext. App inheritance
                My.Settings.InhDefaultExtApp = .ExtApp
                ' RDP gateway inheritance
                My.Settings.InhDefaultRDGatewayUsageMethod = .RDGatewayUsageMethod
                My.Settings.InhDefaultRDGatewayHostname = .RDGatewayHostname
                My.Settings.InhDefaultRDGatewayUsername = .RDGatewayUsername
                My.Settings.InhDefaultRDGatewayPassword = .RDGatewayPassword
                My.Settings.InhDefaultRDGatewayDomain = .RDGatewayDomain
                My.Settings.InhDefaultRDGatewayUseConnectionCredentials = .RDGatewayUseConnectionCredentials
            End With
        End Sub
#End Region

#Region "Panels"
        Public Shared Function AddPanel(Optional ByVal title As String = "", Optional ByVal noTabber As Boolean = False) As Form
            Try
                If title = "" Then
                    title = My.Language.strNewPanel
                End If

                Dim pnlcForm As New DockContent
                Dim cForm As New UI.Window.Connection(pnlcForm)
                pnlcForm = cForm

                'create context menu
                Dim cMen As New ContextMenuStrip

                'create rename item
                Dim cMenRen As New ToolStripMenuItem
                cMenRen.Text = My.Language.strRename
                cMenRen.Image = My.Resources.Rename
                cMenRen.Tag = pnlcForm
                AddHandler cMenRen.Click, AddressOf cMenConnectionPanelRename_Click

                Dim cMenScreens As New ToolStripMenuItem
                cMenScreens.Text = My.Language.strSendTo
                cMenScreens.Image = My.Resources.Monitor
                cMenScreens.Tag = pnlcForm
                cMenScreens.DropDownItems.Add("Dummy")
                AddHandler cMenScreens.DropDownOpening, AddressOf cMenConnectionPanelScreens_DropDownOpening

                cMen.Items.AddRange(New ToolStripMenuItem() {cMenRen, cMenScreens})

                pnlcForm.TabPageContextMenuStrip = cMen

                TryCast(cForm, UI.Window.Connection).SetFormText(title.Replace("&", "&&"))

                pnlcForm.Show(frmMain.pnlDock, DockState.Document)

                If noTabber Then
                    TryCast(cForm, UI.Window.Connection).TabController.Dispose()
                Else
                    WindowList.Add(cForm)
                End If

                Return cForm
            Catch ex As Exception
                MessageCollector.AddMessage(Messages.MessageClass.ErrorMsg, "Couldn't add panel" & vbNewLine & ex.Message)
                Return Nothing
            End Try
        End Function

        Private Shared Sub cMenConnectionPanelRename_Click(ByVal sender As System.Object, ByVal e As System.EventArgs)
            Try
                Dim conW As UI.Window.Connection
                conW = sender.Tag

                Dim nTitle As String = InputBox(My.Language.strNewTitle & ":", , sender.Tag.Text.Replace("&&", "&"))

                If nTitle <> "" Then
                    conW.SetFormText(nTitle.Replace("&", "&&"))
                End If
            Catch ex As Exception
                MessageCollector.AddMessage(Messages.MessageClass.ErrorMsg, "Couldn't rename panel" & vbNewLine & ex.Message)
            End Try
        End Sub

        Private Shared Sub cMenConnectionPanelScreens_DropDownOpening(ByVal sender As System.Object, ByVal e As System.EventArgs)
            Try
                Dim cMenScreens As ToolStripMenuItem = sender
                cMenScreens.DropDownItems.Clear()

                For i As Integer = 0 To Screen.AllScreens.Length - 1
                    Dim cMenScreen As New ToolStripMenuItem(My.Language.strScreen & " " & i + 1)
                    cMenScreen.Tag = New ArrayList
                    cMenScreen.Image = My.Resources.Monitor_GoTo
                    TryCast(cMenScreen.Tag, ArrayList).Add(Screen.AllScreens(i))
                    TryCast(cMenScreen.Tag, ArrayList).Add(cMenScreens.Tag)
                    AddHandler cMenScreen.Click, AddressOf cMenConnectionPanelScreen_Click

                    cMenScreens.DropDownItems.Add(cMenScreen)
                Next
            Catch ex As Exception
                MessageCollector.AddMessage(Messages.MessageClass.ErrorMsg, "Couldn't enumerate screens" & vbNewLine & ex.Message)
            End Try
        End Sub

        Private Shared Sub cMenConnectionPanelScreen_Click(ByVal sender As Object, ByVal e As System.EventArgs)
            Try
                Dim screen As Screen = TryCast(sender, ToolStripMenuItem).Tag(0)
                Dim panel As DockContent = TryCast(sender, ToolStripMenuItem).Tag(1)
                Screens.SendPanelToScreen(panel, screen)
            Catch ex As Exception
            End Try
        End Sub
#End Region

#Region "Credential Loading/Saving"
        Public Shared Sub LoadCredentials()

        End Sub
#End Region

#Region "Connections Loading/Saving"
        Public Shared Sub NewConnections(ByVal filename As String)
            Try
                ConnectionList = New Connection.List
                ContainerList = New Container.List

                Dim connectionsLoad As New Connections.Load

                If filename = GetDefaultStartupConnectionFileName() Then
                    My.Settings.LoadConsFromCustomLocation = False
                Else
                    My.Settings.LoadConsFromCustomLocation = True
                    My.Settings.CustomConsPath = filename
                End If

                Directory.CreateDirectory(Path.GetDirectoryName(filename))

                ' Use File.Open with FileMode.CreateNew so that we don't overwrite an existing file
                Using fileStream As FileStream = File.Open(filename, FileMode.CreateNew, FileAccess.Write, FileShare.None)
                    Using xmlTextWriter As New XmlTextWriter(fileStream, System.Text.Encoding.UTF8)
                        With xmlTextWriter
                            .Formatting = Formatting.Indented
                            .Indentation = 4

                            .WriteStartDocument()

                            .WriteStartElement("Connections") ' Do not localize
                            .WriteAttributeString("Name", My.Language.strConnections)
                            .WriteAttributeString("Export", "", "False")
                            .WriteAttributeString("Protected", "", "GiUis20DIbnYzWPcdaQKfjE2H5jh//L5v4RGrJMGNXuIq2CttB/d/BxaBP2LwRhY")
                            .WriteAttributeString("ConfVersion", "", "2.5")

                            .WriteEndElement()
                            .WriteEndDocument()

                            .Close()
                        End With
                    End Using
                End Using

                connectionsLoad.ConnectionList = ConnectionList
                connectionsLoad.ContainerList = ContainerList

                Tree.Node.ResetTree()

                connectionsLoad.RootTreeNode = Windows.treeForm.tvConnections.Nodes(0)

                ' Load config
                connectionsLoad.ConnectionFileName = filename
                connectionsLoad.Load(False)

                Windows.treeForm.tvConnections.SelectedNode = connectionsLoad.RootTreeNode
            Catch ex As Exception
                MessageCollector.AddExceptionMessage(My.Language.strCouldNotCreateNewConnectionsFile, ex, MessageClass.ErrorMsg)
            End Try
        End Sub

        Private Shared Sub LoadConnectionsBG(Optional ByVal WithDialog As Boolean = False, Optional ByVal Update As Boolean = False)
            _withDialog = False
            _loadUpdate = True

            Dim t As New Thread(AddressOf LoadConnectionsBGd)
            t.SetApartmentState(Threading.ApartmentState.STA)
            t.Start()
        End Sub

        Private Shared _withDialog As Boolean = False
        Private Shared _loadUpdate As Boolean = False
        Private Shared Sub LoadConnectionsBGd()
            LoadConnections(_withDialog, _loadUpdate)
        End Sub

        Public Shared Sub LoadConnections(Optional ByVal withDialog As Boolean = False, Optional ByVal update As Boolean = False)
            Dim connectionsLoad As New Connections.Load

            Try
                Dim tmrWasEnabled As Boolean
                If TimerSqlWatcher IsNot Nothing Then
                    tmrWasEnabled = TimerSqlWatcher.Enabled

                    If TimerSqlWatcher.Enabled = True Then
                        TimerSqlWatcher.Stop()
                    End If
                End If

                If ConnectionList IsNot Nothing And ContainerList IsNot Nothing Then
                    PreviousConnectionList = ConnectionList.Copy
                    PreviousContainerList = ContainerList.Copy
                End If

                ConnectionList = New Connection.List
                ContainerList = New Container.List

                If Not My.Settings.UseSQLServer Then
                    If withDialog Then
                        Dim loadDialog As OpenFileDialog = Tools.Controls.ConnectionsLoadDialog

                        If loadDialog.ShowDialog = System.Windows.Forms.DialogResult.OK Then
                            connectionsLoad.ConnectionFileName = loadDialog.FileName
                        Else
                            Exit Sub
                        End If
                    Else
                        connectionsLoad.ConnectionFileName = GetStartupConnectionFileName()
                    End If

                    CreateBackupFile(connectionsLoad.ConnectionFileName)
                End If

                connectionsLoad.ConnectionList = ConnectionList
                connectionsLoad.ContainerList = ContainerList

                If PreviousConnectionList IsNot Nothing And PreviousContainerList IsNot Nothing Then
                    connectionsLoad.PreviousConnectionList = PreviousConnectionList
                    connectionsLoad.PreviousContainerList = PreviousContainerList
                End If

                If update = True Then
                    connectionsLoad.PreviousSelected = LastSelected
                End If

                Tree.Node.ResetTree()

                connectionsLoad.RootTreeNode = Windows.treeForm.tvConnections.Nodes(0)

                connectionsLoad.UseSQL = My.Settings.UseSQLServer
                connectionsLoad.SQLHost = My.Settings.SQLHost
                connectionsLoad.SQLDatabaseName = My.Settings.SQLDatabaseName
                connectionsLoad.SQLUsername = My.Settings.SQLUser
                connectionsLoad.SQLPassword = Security.Crypt.Decrypt(My.Settings.SQLPass, Info.General.EncryptionKey)
                connectionsLoad.SQLUpdate = update

                connectionsLoad.Load(False)

                If My.Settings.UseSQLServer = True Then
                    LastSqlUpdate = Now
                Else
                    If connectionsLoad.ConnectionFileName = GetDefaultStartupConnectionFileName() Then
                        My.Settings.LoadConsFromCustomLocation = False
                    Else
                        My.Settings.LoadConsFromCustomLocation = True
                        My.Settings.CustomConsPath = connectionsLoad.ConnectionFileName
                    End If
                End If

                If tmrWasEnabled And TimerSqlWatcher IsNot Nothing Then
                    TimerSqlWatcher.Start()
                End If
            Catch ex As Exception
                If My.Settings.UseSQLServer Then
                    MessageCollector.AddExceptionMessage(My.Language.strLoadFromSqlFailed, ex)
                    Dim commandButtons As String = String.Join("|", {My.Language.strCommandTryAgain, My.Language.strCommandOpenConnectionFile, String.Format(My.Language.strCommandExitProgram, Application.ProductName)})
                    cTaskDialog.ShowCommandBox(Application.ProductName, My.Language.strLoadFromSqlFailed, My.Language.strLoadFromSqlFailedContent, Misc.GetExceptionMessageRecursive(ex), "", "", commandButtons, False, eSysIcons.Error, Nothing)
                    Select Case cTaskDialog.CommandButtonResult
                        Case 0
                            LoadConnections(withDialog, update)
                            Return
                        Case 1
                            My.Settings.UseSQLServer = False
                            LoadConnections(True, update)
                            Return
                        Case Else
                            Application.Exit()
                            Return
                    End Select
                Else
                    If TypeOf ex Is FileNotFoundException And Not withDialog Then
                        MessageCollector.AddExceptionMessage(String.Format(My.Language.strConnectionsFileCouldNotBeLoadedNew, connectionsLoad.ConnectionFileName), ex, MessageClass.InformationMsg)
                        NewConnections(connectionsLoad.ConnectionFileName)
                        Return
                    End If

                    MessageCollector.AddExceptionMessage(String.Format(My.Language.strConnectionsFileCouldNotBeLoaded, connectionsLoad.ConnectionFileName), ex)
                    If Not connectionsLoad.ConnectionFileName = GetStartupConnectionFileName() Then
                        LoadConnections(withDialog, update)
                        Return
                    Else
                        MsgBox(String.Format(My.Language.strErrorStartupConnectionFileLoad, vbNewLine, Application.ProductName, GetStartupConnectionFileName(), Misc.GetExceptionMessageRecursive(ex)), MsgBoxStyle.OkOnly + MsgBoxStyle.Critical)
                        Application.Exit()
                        Return
                    End If
                End If
            End Try
        End Sub

        Protected Shared Sub CreateBackupFile(ByVal fileName As String)
            ' This intentionally doesn't prune any existing backup files. We just assume the user doesn't want any new ones created.
            If My.Settings.BackupFileKeepCount = 0 Then Return

            Try
                Dim backupFileName As String = String.Format(My.Settings.BackupFileNameFormat, fileName, DateTime.UtcNow)
                File.Copy(fileName, backupFileName)
                PruneBackupFiles(fileName)
            Catch ex As Exception
                MessageCollector.AddExceptionMessage(My.Language.strConnectionsFileBackupFailed, ex, MessageClass.WarningMsg)
                Throw
            End Try
        End Sub

        Protected Shared Sub PruneBackupFiles(ByVal baseName As String)
            Dim fileName As String = Path.GetFileName(baseName)
            Dim directoryName As String = Path.GetDirectoryName(baseName)

            If String.IsNullOrEmpty(fileName) Or String.IsNullOrEmpty(directoryName) Then Return

            Dim searchPattern As String = String.Format(My.Settings.BackupFileNameFormat, fileName, "*")
            Dim files As String() = Directory.GetFiles(directoryName, searchPattern)

            If files.Length <= My.Settings.BackupFileKeepCount Then Return

            Array.Sort(files)
            Array.Resize(files, files.Length - My.Settings.BackupFileKeepCount)

            For Each file As String In files
                IO.File.Delete(file)
            Next
        End Sub

        Public Shared Function GetDefaultStartupConnectionFileName() As String
            Dim newPath As String = App.Info.Connections.DefaultConnectionsPath & "\" & Info.Connections.DefaultConnectionsFile
#If Not PORTABLE Then
            Dim oldPath As String = GetFolderPath(SpecialFolder.LocalApplicationData) & "\" & My.Application.Info.ProductName & "\" & Info.Connections.DefaultConnectionsFile
            If File.Exists(oldPath) Then
                Return oldPath
            End If
#End If
            Return newPath
        End Function

        Public Shared Function GetStartupConnectionFileName() As String
            If My.Settings.LoadConsFromCustomLocation = False Then
                Return GetDefaultStartupConnectionFileName()
            Else
                Return My.Settings.CustomConsPath
            End If
        End Function

        Public Shared Sub ImportConnections()
            Try
                Dim lD As OpenFileDialog = Tools.Controls.ConnectionsLoadDialog
                lD.Multiselect = True

                If lD.ShowDialog = DialogResult.OK Then
                    Dim nNode As TreeNode = Nothing

                    For i As Integer = 0 To lD.FileNames.Length - 1
                        nNode = Tree.Node.AddNode(Tree.Node.Type.Container, "Import #" & i)

                        Dim nContI As New mRemoteNG.Container.Info()
                        nContI.TreeNode = nNode
                        nContI.ConnectionInfo = New mRemoteNG.Connection.Info(nContI)

                        If Tree.Node.SelectedNode IsNot Nothing Then
                            If Tree.Node.GetNodeType(Tree.Node.SelectedNode) = Tree.Node.Type.Container Then
                                nContI.Parent = Tree.Node.SelectedNode.Tag
                            End If
                        End If

                        nNode.Tag = nContI
                        ContainerList.Add(nContI)

                        Dim conL As New Config.Connections.Load
                        conL.ConnectionFileName = lD.FileNames(i)
                        conL.RootTreeNode = nNode
                        conL.ConnectionList = App.Runtime.ConnectionList
                        conL.ContainerList = App.Runtime.ContainerList

                        conL.Load(True)

                        Windows.treeForm.tvConnections.SelectedNode.Nodes.Add(nNode)
                    Next
                End If
            Catch ex As Exception
                MessageCollector.AddMessage(Messages.MessageClass.ErrorMsg, My.Language.strConnectionsFileCouldNotBeImported & vbNewLine & ex.Message)
            End Try
        End Sub

        Public Shared Sub ImportConnectionsRdpFile()
            Try
                Dim openFileDialog As OpenFileDialog = Tools.Controls.ImportConnectionsRdpFileDialog
                If Not openFileDialog.ShowDialog = DialogResult.OK Then Return

                For Each fileName As String In openFileDialog.FileNames
                    Dim lines As String() = File.ReadAllLines(fileName)

                    Dim treeNode As TreeNode = Tree.Node.AddNode(Tree.Node.Type.Connection, Path.GetFileNameWithoutExtension(fileName))

                    Dim connectionInfo As New Connection.Info()
                    connectionInfo.Inherit = New Connection.Info.Inheritance(connectionInfo)

                    connectionInfo.Name = treeNode.Text

                    For Each line As String In lines
                        Dim parts() As String = line.Split(New Char() {":"}, 3)
                        If parts.Length < 3 Then Continue For

                        Dim key As String = parts(0)
                        Dim value As String = parts(2)

                        Select Case LCase(key)
                            Case "full address"
                                Dim uri As New Uri("dummyscheme" + uri.SchemeDelimiter + value)
                                If Not String.IsNullOrEmpty(uri.Host) Then connectionInfo.Hostname = uri.Host
                                If Not uri.Port = -1 Then connectionInfo.Port = uri.Port
                            Case "server port"
                                connectionInfo.Port = value
                            Case "username"
                                connectionInfo.Username = value
                            Case "domain"
                                connectionInfo.Domain = value
                            Case "session bpp"
                                Select Case value
                                    Case 8
                                        connectionInfo.Colors = Protocol.RDP.RDPColors.Colors256
                                    Case 15
                                        connectionInfo.Colors = Protocol.RDP.RDPColors.Colors15Bit
                                    Case 16
                                        connectionInfo.Colors = Protocol.RDP.RDPColors.Colors16Bit
                                    Case 24
                                        connectionInfo.Colors = Protocol.RDP.RDPColors.Colors24Bit
                                    Case 32
                                        connectionInfo.Colors = Protocol.RDP.RDPColors.Colors32Bit
                                End Select
                            Case "bitmapcachepersistenable"
                                If value = 1 Then
                                    connectionInfo.CacheBitmaps = True
                                Else
                                    connectionInfo.CacheBitmaps = False
                                End If
                            Case "screen mode id"
                                If value = 2 Then
                                    connectionInfo.Resolution = Protocol.RDP.RDPResolutions.Fullscreen
                                Else
                                    connectionInfo.Resolution = Protocol.RDP.RDPResolutions.FitToWindow
                                End If
                            Case "connect to console"
                                If value = 1 Then
                                    connectionInfo.UseConsoleSession = True
                                End If
                            Case "disable wallpaper"
                                If value = 1 Then
                                    connectionInfo.DisplayWallpaper = True
                                Else
                                    connectionInfo.DisplayWallpaper = False
                                End If
                            Case "disable themes"
                                If value = 1 Then
                                    connectionInfo.DisplayThemes = True
                                Else
                                    connectionInfo.DisplayThemes = False
                                End If
                            Case "allow font smoothing"
                                If value = 1 Then
                                    connectionInfo.EnableFontSmoothing = True
                                Else
                                    connectionInfo.EnableFontSmoothing = False
                                End If
                            Case "allow desktop composition"
                                If value = 1 Then
                                    connectionInfo.EnableDesktopComposition = True
                                Else
                                    connectionInfo.EnableDesktopComposition = False
                                End If
                            Case "redirectsmartcards"
                                If value = 1 Then
                                    connectionInfo.RedirectSmartCards = True
                                Else
                                    connectionInfo.RedirectSmartCards = False
                                End If
                            Case "redirectdrives"
                                If value = 1 Then
                                    connectionInfo.RedirectDiskDrives = True
                                Else
                                    connectionInfo.RedirectDiskDrives = False
                                End If
                            Case "redirectcomports"
                                If value = 1 Then
                                    connectionInfo.RedirectPorts = True
                                Else
                                    connectionInfo.RedirectPorts = False
                                End If
                            Case "redirectprinters"
                                If value = 1 Then
                                    connectionInfo.RedirectPrinters = True
                                Else
                                    connectionInfo.RedirectPrinters = False
                                End If
                            Case "audiomode"
                                Select Case value
                                    Case 0
                                        connectionInfo.RedirectSound = Protocol.RDP.RDPSounds.BringToThisComputer
                                    Case 1
                                        connectionInfo.RedirectSound = Protocol.RDP.RDPSounds.LeaveAtRemoteComputer
                                    Case 2
                                        connectionInfo.RedirectSound = Protocol.RDP.RDPSounds.DoNotPlay
                                End Select
                        End Select
                    Next

                    treeNode.Tag = connectionInfo
                    Windows.treeForm.tvConnections.SelectedNode.Nodes.Add(treeNode)

                    If Tree.Node.GetNodeType(treeNode.Parent) = Tree.Node.Type.Container Then
                        connectionInfo.Parent = treeNode.Parent.Tag
                    End If

                    ConnectionList.Add(connectionInfo)
                Next
            Catch ex As Exception
                MessageCollector.AddExceptionMessage(My.Language.strRdpFileCouldNotBeImported, ex)
            End Try
        End Sub

        Public Shared Sub ImportConnectionsFromPortScan(ByVal Hosts As ArrayList, ByVal Protocol As mRemoteNG.Connection.Protocol.Protocols)
            For Each Host As Tools.PortScan.ScanHost In Hosts
                Dim finalProt As mRemoteNG.Connection.Protocol.Protocols
                Dim protOK As Boolean = False

                Dim nNode As TreeNode = Tree.Node.AddNode(Tree.Node.Type.Connection, Host.HostNameWithoutDomain)

                Dim nConI As New mRemoteNG.Connection.Info()
                nConI.Inherit = New Connection.Info.Inheritance(nConI)

                nConI.Name = Host.HostNameWithoutDomain
                nConI.Hostname = Host.HostName

                Select Case Protocol
                    Case Connection.Protocol.Protocols.SSH2
                        If Host.SSH Then
                            finalProt = Connection.Protocol.Protocols.SSH2
                            protOK = True
                        End If
                    Case Connection.Protocol.Protocols.Telnet
                        If Host.Telnet Then
                            finalProt = Connection.Protocol.Protocols.Telnet
                            protOK = True
                        End If
                    Case Connection.Protocol.Protocols.HTTP
                        If Host.HTTP Then
                            finalProt = Connection.Protocol.Protocols.HTTP
                            protOK = True
                        End If
                    Case Connection.Protocol.Protocols.HTTPS
                        If Host.HTTPS Then
                            finalProt = Connection.Protocol.Protocols.HTTPS
                            protOK = True
                        End If
                    Case Connection.Protocol.Protocols.Rlogin
                        If Host.Rlogin Then
                            finalProt = Connection.Protocol.Protocols.Rlogin
                            protOK = True
                        End If
                    Case Connection.Protocol.Protocols.RDP
                        If Host.RDP Then
                            finalProt = Connection.Protocol.Protocols.RDP
                            protOK = True
                        End If
                    Case Connection.Protocol.Protocols.VNC
                        If Host.VNC Then
                            finalProt = Connection.Protocol.Protocols.VNC
                            protOK = True
                        End If
                End Select

                If protOK = False Then
                    nConI = Nothing
                Else
                    nConI.Protocol = finalProt
                    nConI.SetDefaultPort()

                    nNode.Tag = nConI
                    Windows.treeForm.tvConnections.SelectedNode.Nodes.Add(nNode)

                    If Tree.Node.GetNodeType(nNode.Parent) = Tree.Node.Type.Container Then
                        nConI.Parent = nNode.Parent.Tag
                    End If

                    ConnectionList.Add(nConI)
                End If
            Next
        End Sub

        Public Shared Sub ImportConnectionsFromCSV()

        End Sub

        Public Shared Sub SaveConnectionsBG()
            _saveUpdate = True

            Dim t As New Thread(AddressOf SaveConnectionsBGd)
            t.SetApartmentState(Threading.ApartmentState.STA)
            t.Start()
        End Sub

        Private Shared _saveUpdate As Boolean = False
        Private Shared _saveLock As Object = New Object
        Private Shared Sub SaveConnectionsBGd()
            Monitor.Enter(_saveLock)
            SaveConnections(_saveUpdate)
            Monitor.Exit(_saveLock)
        End Sub

        Public Shared Sub SaveConnections(Optional ByVal Update As Boolean = False)
            If Not IsConnectionsFileLoaded Then Exit Sub

            Dim previousTimerState As Boolean = False

            Try
                If Update = True And My.Settings.UseSQLServer = False Then
                    Exit Sub
                End If

                If TimerSqlWatcher IsNot Nothing Then
                    previousTimerState = TimerSqlWatcher.Enabled
                    TimerSqlWatcher.Enabled = False
                End If

                Dim conS As New Config.Connections.Save

                If Not My.Settings.UseSQLServer Then
                    conS.ConnectionFileName = GetStartupConnectionFileName()
                End If

                conS.ConnectionList = ConnectionList
                conS.ContainerList = ContainerList
                conS.Export = False
                conS.SaveSecurity = New Security.Save(False)
                conS.RootTreeNode = Windows.treeForm.tvConnections.Nodes(0)

                If My.Settings.UseSQLServer = True Then
                    conS.SaveFormat = Config.Connections.Save.Format.SQL
                    conS.SQLHost = My.Settings.SQLHost
                    conS.SQLDatabaseName = My.Settings.SQLDatabaseName
                    conS.SQLUsername = My.Settings.SQLUser
                    conS.SQLPassword = Security.Crypt.Decrypt(My.Settings.SQLPass, App.Info.General.EncryptionKey)
                End If

                conS.Save()

                If My.Settings.UseSQLServer = True Then
                    LastSqlUpdate = Now
                End If
            Catch ex As Exception
                MessageCollector.AddMessage(Messages.MessageClass.ErrorMsg, My.Language.strConnectionsFileCouldNotBeSaved & vbNewLine & ex.Message)
            Finally
                If TimerSqlWatcher IsNot Nothing Then
                    TimerSqlWatcher.Enabled = previousTimerState
                End If
            End Try
        End Sub

        Public Shared Sub SaveConnectionsAs(Optional ByVal rootNode As TreeNode = Nothing, Optional ByVal saveSecurity As Security.Save = Nothing)
            Dim connectionsSave As New Config.Connections.Save
            Dim previousTimerState As Boolean = False

            Try
                If TimerSqlWatcher IsNot Nothing Then
                    previousTimerState = TimerSqlWatcher.Enabled
                    TimerSqlWatcher.Enabled = False
                End If

                Dim export As Boolean = False
                Dim saveAsDialog As SaveFileDialog
                If rootNode Is Nothing Then
                    rootNode = Windows.treeForm.tvConnections.Nodes(0)
                    saveAsDialog = Tools.Controls.ConnectionsSaveAsDialog
                Else
                    export = True
                    saveAsDialog = Tools.Controls.ConnectionsExportDialog
                End If

                If saveAsDialog.ShowDialog = System.Windows.Forms.DialogResult.OK Then
                    connectionsSave.ConnectionFileName = saveAsDialog.FileName
                Else
                    Exit Sub
                End If

                If export Then
                    Select Case saveAsDialog.FilterIndex
                        Case 1
                            connectionsSave.SaveFormat = Config.Connections.Save.Format.mRXML
                        Case 2
                            connectionsSave.SaveFormat = Config.Connections.Save.Format.mRCSV
                        Case 3
                            connectionsSave.SaveFormat = Config.Connections.Save.Format.vRDCSV
                    End Select
                Else
                    connectionsSave.SaveFormat = Config.Connections.Save.Format.mRXML

                    If connectionsSave.ConnectionFileName = GetDefaultStartupConnectionFileName() Then
                        My.Settings.LoadConsFromCustomLocation = False
                    Else
                        My.Settings.LoadConsFromCustomLocation = True
                        My.Settings.CustomConsPath = connectionsSave.ConnectionFileName
                    End If
                End If

                connectionsSave.ConnectionList = ConnectionList
                connectionsSave.ContainerList = ContainerList
                connectionsSave.RootTreeNode = rootNode

                connectionsSave.Export = export

                If saveSecurity Is Nothing Then saveSecurity = New Security.Save
                connectionsSave.SaveSecurity = saveSecurity

                connectionsSave.Save()
            Catch ex As Exception
                MessageCollector.AddMessage(MessageClass.ErrorMsg, String.Format(My.Language.strConnectionsFileCouldNotSaveAs, connectionsSave.ConnectionFileName) & vbNewLine & ex.Message)
            Finally
                If TimerSqlWatcher IsNot Nothing Then
                    TimerSqlWatcher.Enabled = previousTimerState
                End If
            End Try
        End Sub
#End Region

#Region "Opening Connection"
        Public Shared Function CreateQuickConnect(ByVal connectionString As String, ByVal protocol As Protocol.Protocols) As Connection.Info
            Try
                Dim uri As New Uri("dummyscheme" & uri.SchemeDelimiter & connectionString)

                If String.IsNullOrEmpty(uri.Host) Then Return Nothing

                Dim newConnectionInfo As New Connection.Info

                If My.Settings.IdentifyQuickConnectTabs Then
                    newConnectionInfo.Name = String.Format(My.Language.strQuick, uri.Host)
                Else
                    newConnectionInfo.Name = uri.Host
                End If

                newConnectionInfo.Protocol = protocol
                newConnectionInfo.Hostname = uri.Host
                If uri.Port = -1 Then
                    newConnectionInfo.SetDefaultPort()
                Else
                    newConnectionInfo.Port = uri.Port
                End If
                newConnectionInfo.IsQuickConnect = True

                Return newConnectionInfo
            Catch ex As Exception
                MessageCollector.AddExceptionMessage(My.Language.strQuickConnectFailed, ex, MessageClass.ErrorMsg)
                Return Nothing
            End Try
        End Function

        Public Shared Sub OpenConnection()
            Try
                OpenConnection(Connection.Info.Force.None)
            Catch ex As Exception
                MessageCollector.AddMessage(Messages.MessageClass.ErrorMsg, My.Language.strConnectionOpenFailed & vbNewLine & ex.Message)
            End Try
        End Sub

        Public Shared Sub OpenConnection(ByVal Force As mRemoteNG.Connection.Info.Force)
            Try
                If Windows.treeForm.tvConnections.SelectedNode.Tag Is Nothing Then
                    Exit Sub
                End If

                If Tree.Node.GetNodeType(Tree.Node.SelectedNode) = Tree.Node.Type.Connection Or _
                   Tree.Node.GetNodeType(Tree.Node.SelectedNode) = Tree.Node.Type.PuttySession Then
                    OpenConnection(Windows.treeForm.tvConnections.SelectedNode.Tag, Force)
                ElseIf Tree.Node.GetNodeType(Tree.Node.SelectedNode) = Tree.Node.Type.Container Then
                    For Each tNode As TreeNode In Tree.Node.SelectedNode.Nodes
                        If Tree.Node.GetNodeType(tNode) = Tree.Node.Type.Connection Or _
                           Tree.Node.GetNodeType(Tree.Node.SelectedNode) = Tree.Node.Type.PuttySession Then
                            If tNode.Tag IsNot Nothing Then
                                OpenConnection(tNode.Tag, Force)
                            End If
                        End If
                    Next
                End If
            Catch ex As Exception
                MessageCollector.AddMessage(Messages.MessageClass.ErrorMsg, My.Language.strConnectionOpenFailed & vbNewLine & ex.Message)
            End Try
        End Sub

        Public Shared Sub OpenConnection(ByVal ConnectionInfo As mRemoteNG.Connection.Info)
            Try
                OpenConnection(ConnectionInfo, Connection.Info.Force.None)
            Catch ex As Exception
                MessageCollector.AddMessage(Messages.MessageClass.ErrorMsg, My.Language.strConnectionOpenFailed & vbNewLine & ex.Message)
            End Try
        End Sub

        Public Shared Sub OpenConnection(ByVal ConnectionInfo As mRemoteNG.Connection.Info, ByVal ConnectionForm As Form)
            Try
                OpenConnectionFinal(ConnectionInfo, Connection.Info.Force.None, ConnectionForm)
            Catch ex As Exception
                MessageCollector.AddMessage(Messages.MessageClass.ErrorMsg, My.Language.strConnectionOpenFailed & vbNewLine & ex.Message)
            End Try
        End Sub

        Public Shared Sub OpenConnection(ByVal ConnectionInfo As mRemoteNG.Connection.Info, ByVal ConnectionForm As Form, ByVal Force As Connection.Info.Force)
            Try
                OpenConnectionFinal(ConnectionInfo, Force, ConnectionForm)
            Catch ex As Exception
                MessageCollector.AddMessage(Messages.MessageClass.ErrorMsg, My.Language.strConnectionOpenFailed & vbNewLine & ex.Message)
            End Try
        End Sub

        Public Shared Sub OpenConnection(ByVal ConnectionInfo As mRemoteNG.Connection.Info, ByVal Force As mRemoteNG.Connection.Info.Force)
            Try
                OpenConnectionFinal(ConnectionInfo, Force, Nothing)
            Catch ex As Exception
                MessageCollector.AddMessage(Messages.MessageClass.ErrorMsg, My.Language.strConnectionOpenFailed & vbNewLine & ex.Message)
            End Try
        End Sub

        Private Shared Sub OpenConnectionFinal(ByVal newConnectionInfo As mRemoteNG.Connection.Info, ByVal Force As mRemoteNG.Connection.Info.Force, ByVal ConForm As Form)
            Try
                If newConnectionInfo.Hostname = "" And newConnectionInfo.Protocol <> Connection.Protocol.Protocols.IntApp Then
                    MessageCollector.AddMessage(Messages.MessageClass.WarningMsg, My.Language.strConnectionOpenFailedNoHostname)
                    Exit Sub
                End If

                If newConnectionInfo.PreExtApp <> "" Then
                    Dim extA As Tools.ExternalTool = App.Runtime.GetExtAppByName(newConnectionInfo.PreExtApp)
                    If extA IsNot Nothing Then
                        extA.Start(newConnectionInfo)
                    End If
                End If

                If (Force And Connection.Info.Force.DoNotJump) <> Connection.Info.Force.DoNotJump Then
                    If SwitchToOpenConnection(newConnectionInfo) Then
                        Exit Sub
                    End If
                End If

                Dim newProtocol As Protocol.Base
                ' Create connection based on protocol type
                Select Case newConnectionInfo.Protocol
                    Case Protocol.Protocols.RDP
                        newProtocol = New Protocol.RDP
                    Case Protocol.Protocols.VNC
                        newProtocol = New Protocol.VNC
                    Case Protocol.Protocols.SSH1
                        newProtocol = New Protocol.SSH1
                    Case Protocol.Protocols.SSH2
                        newProtocol = New Protocol.SSH2
                    Case Protocol.Protocols.Telnet
                        newProtocol = New Protocol.Telnet
                    Case Protocol.Protocols.Rlogin
                        newProtocol = New Protocol.Rlogin
                    Case Protocol.Protocols.RAW
                        newProtocol = New Protocol.RAW
                    Case Protocol.Protocols.HTTP
                        newProtocol = New Protocol.HTTP(newConnectionInfo.RenderingEngine)
                    Case Protocol.Protocols.HTTPS
                        newProtocol = New Protocol.HTTPS(newConnectionInfo.RenderingEngine)
                    Case Protocol.Protocols.ICA
                        newProtocol = New Protocol.ICA
                    Case Protocol.Protocols.IntApp
                        newProtocol = New Protocol.IntApp

                        If newConnectionInfo.ExtApp = "" Then
                            Throw New Exception(My.Language.strNoExtAppDefined)
                        End If
                    Case Else
                        Exit Sub
                End Select

                Dim cContainer As Control
                Dim cForm As Form

                Dim cPnl As String
                If newConnectionInfo.Panel = "" Or (Force And Connection.Info.Force.OverridePanel) = Connection.Info.Force.OverridePanel Or My.Settings.AlwaysShowPanelSelectionDlg Then
                    Dim frmPnl As New frmChoosePanel
                    If frmPnl.ShowDialog = DialogResult.OK Then
                        cPnl = frmPnl.Panel
                    Else
                        Exit Sub
                    End If
                Else
                    cPnl = newConnectionInfo.Panel
                End If

                If ConForm Is Nothing Then
                    cForm = WindowList.FromString(cPnl)
                Else
                    cForm = ConForm
                End If

                If cForm Is Nothing Then
                    cForm = AddPanel(cPnl)
                    cForm.Focus()
                Else
                    TryCast(cForm, UI.Window.Connection).Show(frmMain.pnlDock)
                    TryCast(cForm, UI.Window.Connection).Focus()
                End If

                cContainer = TryCast(cForm, UI.Window.Connection).AddConnectionTab(newConnectionInfo)

                If newConnectionInfo.Protocol = Connection.Protocol.Protocols.IntApp Then
                    If App.Runtime.GetExtAppByName(newConnectionInfo.ExtApp).Icon IsNot Nothing Then
                        TryCast(cContainer, Magic.Controls.TabPage).Icon = App.Runtime.GetExtAppByName(newConnectionInfo.ExtApp).Icon
                    End If
                End If

                AddHandler newProtocol.Closed, AddressOf TryCast(cForm, UI.Window.Connection).Prot_Event_Closed

                AddHandler newProtocol.Disconnected, AddressOf Prot_Event_Disconnected
                AddHandler newProtocol.Connected, AddressOf Prot_Event_Connected
                AddHandler newProtocol.Closed, AddressOf Prot_Event_Closed
                AddHandler newProtocol.ErrorOccured, AddressOf Prot_Event_ErrorOccured

                newProtocol.InterfaceControl = New Connection.InterfaceControl(cContainer, newProtocol, newConnectionInfo)

                newProtocol.Force = Force

                If newProtocol.SetProps() = False Then
                    newProtocol.Close()
                    Exit Sub
                End If

                If newProtocol.Connect() = False Then
                    newProtocol.Close()
                    Exit Sub
                End If

                newConnectionInfo.OpenConnections.Add(newProtocol)

                If newConnectionInfo.IsQuickConnect = False Then
                    If newConnectionInfo.Protocol <> Connection.Protocol.Protocols.IntApp Then
                        Tree.Node.SetNodeImage(newConnectionInfo.TreeNode, Images.Enums.TreeImage.ConnectionOpen)
                    Else
                        Dim extApp As Tools.ExternalTool = GetExtAppByName(newConnectionInfo.ExtApp)
                        If extApp IsNot Nothing Then
                            If extApp.TryIntegrate Then
                                If newConnectionInfo.TreeNode IsNot Nothing Then
                                    Tree.Node.SetNodeImage(newConnectionInfo.TreeNode, Images.Enums.TreeImage.ConnectionOpen)
                                End If
                            End If
                        End If
                    End If
                End If
            Catch ex As Exception
                MessageCollector.AddMessage(Messages.MessageClass.ErrorMsg, My.Language.strConnectionOpenFailed & vbNewLine & ex.Message)
            End Try
        End Sub

        Public Shared Function SwitchToOpenConnection(ByVal nCi As Connection.Info) As Boolean
            Dim IC As mRemoteNG.Connection.InterfaceControl = FindConnectionContainer(nCi)

            If IC IsNot Nothing Then
                TryCast(IC.FindForm, UI.Window.Connection).Focus()
                TryCast(IC.FindForm, UI.Window.Connection).Show(frmMain.pnlDock)
                Dim t As Magic.Controls.TabPage = IC.Parent
                t.Selected = True
                Return True
            End If

            Return False
        End Function
#End Region

#Region "Event Handlers"
        Public Shared Sub Prot_Event_Disconnected(ByVal sender As Object, ByVal DisconnectedMessage As String)
            Try
                MessageCollector.AddMessage(Messages.MessageClass.InformationMsg, String.Format(My.Language.strProtocolEventDisconnected, DisconnectedMessage), True)

                Dim Prot As Connection.Protocol.Base = sender
                If Prot.InterfaceControl.Info.Protocol = Connection.Protocol.Protocols.RDP Then
                    Dim Reason As String() = DisconnectedMessage.Split(vbCrLf)
                    Dim ReasonCode As String = Reason(0)
                    Dim ReasonDescription As String = Reason(1)
                    If ReasonCode > 3 Then
                        If ReasonDescription <> "" Then
                            MessageCollector.AddMessage(Messages.MessageClass.WarningMsg, My.Language.strRdpDisconnected & vbNewLine & ReasonDescription & vbNewLine & String.Format(My.Language.strErrorCode, ReasonCode))
                        Else
                            MessageCollector.AddMessage(Messages.MessageClass.WarningMsg, My.Language.strRdpDisconnected & vbNewLine & String.Format(My.Language.strErrorCode, ReasonCode))
                        End If
                    End If
                End If
            Catch ex As Exception
                MessageCollector.AddMessage(Messages.MessageClass.ErrorMsg, String.Format(My.Language.strProtocolEventDisconnectFailed, ex.Message), True)
            End Try
        End Sub

        Public Shared Sub Prot_Event_Closed(ByVal sender As Object)
            Try
                Dim Prot As Connection.Protocol.Base = sender

                MessageCollector.AddMessage(Messages.MessageClass.InformationMsg, My.Language.strConnenctionCloseEvent, True)

                MessageCollector.AddMessage(Messages.MessageClass.ReportMsg, String.Format(My.Language.strConnenctionClosedByUser, Prot.InterfaceControl.Info.Hostname, Prot.InterfaceControl.Info.Protocol.ToString, My.User.Name))

                Prot.InterfaceControl.Info.OpenConnections.Remove(Prot)

                If Prot.InterfaceControl.Info.OpenConnections.Count < 1 And Prot.InterfaceControl.Info.IsQuickConnect = False Then
                    Tree.Node.SetNodeImage(Prot.InterfaceControl.Info.TreeNode, Images.Enums.TreeImage.ConnectionClosed)
                End If

                If Prot.InterfaceControl.Info.PostExtApp <> "" Then
                    Dim extA As Tools.ExternalTool = App.Runtime.GetExtAppByName(Prot.InterfaceControl.Info.PostExtApp)
                    If extA IsNot Nothing Then
                        extA.Start(Prot.InterfaceControl.Info)
                    End If
                End If
            Catch ex As Exception
                MessageCollector.AddMessage(Messages.MessageClass.ErrorMsg, My.Language.strConnenctionCloseEventFailed & vbNewLine & ex.Message, True)
            End Try
        End Sub

        Public Shared Sub Prot_Event_Connected(ByVal sender As Object)
            Dim prot As mRemoteNG.Connection.Protocol.Base = sender

            MessageCollector.AddMessage(Messages.MessageClass.InformationMsg, My.Language.strConnectionEventConnected, True)
            MessageCollector.AddMessage(Messages.MessageClass.ReportMsg, String.Format(My.Language.strConnectionEventConnectedDetail, prot.InterfaceControl.Info.Hostname, prot.InterfaceControl.Info.Protocol.ToString, My.User.Name, prot.InterfaceControl.Info.Description, prot.InterfaceControl.Info.UserField))
        End Sub

        Public Shared Sub Prot_Event_ErrorOccured(ByVal sender As Object, ByVal ErrorMessage As String)
            Try
                MessageCollector.AddMessage(Messages.MessageClass.InformationMsg, My.Language.strConnectionEventErrorOccured, True)

                Dim Prot As Connection.Protocol.Base = sender

                If Prot.InterfaceControl.Info.Protocol = Connection.Protocol.Protocols.RDP Then
                    If ErrorMessage > -1 Then
                        MessageCollector.AddMessage(Messages.MessageClass.WarningMsg, String.Format(My.Language.strConnectionRdpErrorDetail, ErrorMessage, Connection.Protocol.RDP.FatalErrors.GetError(ErrorMessage)))
                    End If
                End If
            Catch ex As Exception
                MessageCollector.AddMessage(Messages.MessageClass.ErrorMsg, My.Language.strConnectionEventConnectionFailed & vbNewLine & ex.Message, True)
            End Try
        End Sub
#End Region

#Region "External Apps"
        Public Shared Sub GetExtApps()
            Array.Clear(Tools.ExternalAppsTypeConverter.ExternalApps, 0, Tools.ExternalAppsTypeConverter.ExternalApps.Length)
            Array.Resize(Tools.ExternalAppsTypeConverter.ExternalApps, ExternalTools.Count + 1)

            Dim i As Integer = 0

            For Each extA As Tools.ExternalTool In ExternalTools
                Tools.ExternalAppsTypeConverter.ExternalApps(i) = extA.DisplayName

                i += 1
            Next

            Tools.ExternalAppsTypeConverter.ExternalApps(i) = ""
        End Sub

        Public Shared Function GetExtAppByName(ByVal Name As String) As Tools.ExternalTool
            For Each extA As Tools.ExternalTool In ExternalTools
                If extA.DisplayName = Name Then
                    Return extA
                End If
            Next

            Return Nothing
        End Function
#End Region

#Region "Misc"
        Public Shared Sub GoToURL(ByVal URL As String)
            Dim cI As New mRemoteNG.Connection.Info

            cI.Name = ""
            cI.Hostname = URL
            If URL.StartsWith("https:") Then
                cI.Protocol = Connection.Protocol.Protocols.HTTPS
            Else
                cI.Protocol = Connection.Protocol.Protocols.HTTP
            End If
            cI.SetDefaultPort()
            cI.IsQuickConnect = True

            App.Runtime.OpenConnection(cI, mRemoteNG.Connection.Info.Force.DoNotJump)
        End Sub

        Public Shared Sub GoToWebsite()
            GoToURL(App.Info.General.URLHome)
        End Sub

        Public Shared Sub GoToDonate()
            GoToURL(App.Info.General.URLDonate)
        End Sub

        Public Shared Sub GoToForum()
            GoToURL(App.Info.General.URLForum)
        End Sub

        Public Shared Sub GoToBugs()
            GoToURL(App.Info.General.URLBugs)
        End Sub

        Public Shared Sub Report(ByVal Text As String)
            Try
                Dim sWr As New StreamWriter(My.Application.Info.DirectoryPath & "\Report.log", True)
                sWr.WriteLine(Text)
                sWr.Close()
            Catch ex As Exception
                MessageCollector.AddMessage(Messages.MessageClass.ErrorMsg, My.Language.strLogWriteToFileFailed)
            End Try
        End Sub

        Public Shared Function SaveReport() As Boolean
            Dim streamReader As StreamReader = Nothing
            Dim streamWriter As StreamWriter = Nothing
            Try
                streamReader = New StreamReader(My.Application.Info.DirectoryPath & "\Report.log")
                Dim text As String = streamReader.ReadToEnd
                streamReader.Close()

                streamWriter = New StreamWriter(App.Info.General.ReportingFilePath, True)
                streamWriter.Write(text)

                Return True
            Catch ex As Exception
                MessageCollector.AddMessage(Messages.MessageClass.ErrorMsg, My.Language.strLogWriteToFileFinalLocationFailed & vbNewLine & ex.Message, True)
                Return False
            Finally
                If streamReader IsNot Nothing Then
                    streamReader.Close()
                    streamReader.Dispose()
                End If
                If streamWriter IsNot Nothing Then
                    streamWriter.Close()
                    streamWriter.Dispose()
                End If
            End Try
        End Function

        Public Shared Sub SetMainFormText(Optional ByVal ConnectionFileName As String = "")
            Try
                Dim txt As String = My.Application.Info.ProductName

                If ConnectionFileName <> "" And IsConnectionsFileLoaded = True Then
                    If My.Settings.ShowCompleteConsPathInTitle Then
                        txt &= " - " & ConnectionFileName
                    Else
                        txt &= " - " & ConnectionFileName.Substring(ConnectionFileName.LastIndexOf("\") + 1)
                    End If
                End If

                ChangeMainFormText(txt)
            Catch ex As Exception
                MessageCollector.AddMessage(Messages.MessageClass.ErrorMsg, My.Language.strSettingMainFormTextFailed & vbNewLine & ex.Message, True)
            End Try
        End Sub

        Private Delegate Sub ChangeMainFormTextCB(ByVal Text As String)
        Private Shared Sub ChangeMainFormText(ByVal Text As String)
            If frmMain.InvokeRequired = True Then
                Dim d As New ChangeMainFormTextCB(AddressOf ChangeMainFormText)
                frmMain.Invoke(d, New Object() {Text})
            Else
                frmMain.Text = Text
            End If
        End Sub

        Public Shared Function FindConnectionContainer(ByVal ConI As Connection.Info) As Connection.InterfaceControl
            If ConI.OpenConnections.Count > 0 Then
                For i As Integer = 0 To WindowList.Count - 1
                    If TypeOf WindowList.Items(i) Is UI.Window.Connection Then
                        Dim conW As UI.Window.Connection = WindowList.Items(i)

                        If conW.TabController IsNot Nothing Then
                            For Each t As Magic.Controls.TabPage In conW.TabController.TabPages
                                If t.Controls(0) IsNot Nothing Then
                                    If TypeOf t.Controls(0) Is Connection.InterfaceControl Then
                                        Dim IC As Connection.InterfaceControl = t.Controls(0)
                                        If IC.Info Is ConI Then
                                            Return IC
                                        End If
                                    End If
                                End If
                            Next
                        End If
                    End If
                Next
            End If

            Return Nothing
        End Function

        ' Override the font of all controls in a container with the default font based on the OS version
        Public Shared Sub FontOverride(ByRef ctlParent As Control)
            Dim ctlChild As Control
            For Each ctlChild In ctlParent.Controls
                ctlChild.Font = New System.Drawing.Font(SystemFonts.MessageBoxFont.Name, ctlChild.Font.Size, ctlChild.Font.Style, ctlChild.Font.Unit, ctlChild.Font.GdiCharSet)
                If ctlChild.Controls.Count > 0 Then
                    FontOverride(ctlChild)
                End If
            Next
        End Sub
#End Region

#Region "SQL Watcher"
        Private Shared Sub tmrSqlWatcher_Elapsed(ByVal sender As Object, ByVal e As System.Timers.ElapsedEventArgs) Handles _timerSqlWatcher.Elapsed
            Tools.Misc.IsSQLUpdateAvailableBG()
        End Sub

        Private Shared Sub SQLUpdateCheckFinished(ByVal UpdateAvailable As Boolean)
            If UpdateAvailable = True Then
                MessageCollector.AddMessage(Messages.MessageClass.InformationMsg, My.Language.strSqlUpdateCheckUpdateAvailable, True)
                LoadConnectionsBG()
            End If
        End Sub
#End Region

    End Class
End Namespace<|MERGE_RESOLUTION|>--- conflicted
+++ resolved
@@ -704,11 +704,7 @@
 
             Public Shared Sub Cleanup()
                 Try
-<<<<<<< HEAD
-                    PuttySessions.StopWatcher()
-=======
                     Putty.Sessions.StopWatcher()
->>>>>>> e96199dc
 
                     If NotificationAreaIcon IsNot Nothing Then
                         If NotificationAreaIcon.Disposed = False Then
