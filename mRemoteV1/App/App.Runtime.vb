--- conflicted
+++ resolved
@@ -972,11 +972,7 @@
                             Dim oldPath As String = GetFolderPath(SpecialFolder.LocalApplicationData) & "\" & My.Application.Info.ProductName & "\" & App.Info.Connections.DefaultConnectionsFile
                             Dim newPath As String = App.Info.Connections.DefaultConnectionsPath & "\" & App.Info.Connections.DefaultConnectionsFile
 #If Not PORTABLE Then
-<<<<<<< HEAD
-                            ElseIf File.Exists(oldPath) Then
-=======
                             If File.Exists(oldPath) Then
->>>>>>> d9cfda43
                                 conL.ConnectionFileName = oldPath
                             Else
                                 conL.ConnectionFileName = newPath
