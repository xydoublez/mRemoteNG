--- conflicted
+++ resolved
@@ -1956,11 +1956,7 @@
     <value>遠隔ファイル</value>
   </data>
   <data name="strRemoveAll" xml:space="preserve">
-<<<<<<< HEAD
-    <value>すべて削除</value>
-=======
     <value>全て削除</value>
->>>>>>> a36ec166
   </data>
   <data name="strRename" xml:space="preserve">
     <value>名前の変更</value>
@@ -1972,11 +1968,7 @@
     <value>保存</value>
   </data>
   <data name="strSaveAll" xml:space="preserve">
-<<<<<<< HEAD
-    <value>すべて保存</value>
-=======
     <value>全て保存</value>
->>>>>>> a36ec166
   </data>
   <data name="strSaveConnectionsFileBeforeOpeningAnother" xml:space="preserve">
     <value>Do you want to save the current connections file before loading another?</value>
@@ -1994,11 +1986,7 @@
     <value>スクリーンショット</value>
   </data>
   <data name="strScreenshots" xml:space="preserve">
-<<<<<<< HEAD
     <value>複数のスクリーンショット</value>
-=======
-    <value>スクリーンショット</value>
->>>>>>> a36ec166
   </data>
   <data name="strSearchPrompt" xml:space="preserve">
     <value>検索</value>
@@ -2115,11 +2103,7 @@
     <value>Tabs &amp;&amp; Panels</value>
   </data>
   <data name="strTabUpdates" xml:space="preserve">
-<<<<<<< HEAD
     <value>タブの更新</value>
-=======
-    <value>更新</value>
->>>>>>> a36ec166
   </data>
   <data name="strTelnet" xml:space="preserve">
     <value>Telnet</value>
