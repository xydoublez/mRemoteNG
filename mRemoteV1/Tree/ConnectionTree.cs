--- conflicted
+++ resolved
@@ -1,16 +1,10 @@
-﻿using System;
-using System.Collections.Generic;
-using System.Windows.Forms;
-using mRemoteNG.App;
+﻿using mRemoteNG.App;
 using mRemoteNG.Connection;
 using mRemoteNG.Messages;
 using mRemoteNG.Tools.Sorting;
-<<<<<<< HEAD
-=======
 using System;
 using System.Collections.Generic;
 using System.Windows.Forms;
->>>>>>> a055d7f4
 
 namespace mRemoteNG.Tree
 {
@@ -46,34 +40,16 @@
                 if (!SelectedNodeIsAValidDeletionTarget())
                     return;
 
-<<<<<<< HEAD
-                if (ConnectionTreeNode.GetNodeType(SelectedNode) == TreeNodeType.Root)
-                {
-                    Runtime.MessageCollector.AddMessage(MessageClass.WarningMsg, "The root item cannot be deleted!");
-                }
-                else if (ConnectionTreeNode.GetNodeType(SelectedNode) == TreeNodeType.Container)
-                {
-                    if (ConnectionTreeNode.IsEmpty(SelectedNode) == false)
-                    {
-                        
-                        if (MessageBox.Show(string.Format(Language.strConfirmDeleteNodeFolder, SelectedNode.Text), "Confirm Delete?", MessageBoxButtons.YesNo) == DialogResult.Yes)
-                        {
-=======
                 if (ConnectionTreeNode.GetNodeType(SelectedNode) == TreeNodeType.Container)
                 {
                     if (ConnectionTreeNode.IsEmpty(SelectedNode))
                     {
                         if (UserConfirmsEmptyFolderDeletion())
->>>>>>> a055d7f4
                             SelectedNode.Remove();
                     }
                     else
                     {
-<<<<<<< HEAD
-                        if (MessageBox.Show(string.Format(Language.strConfirmDeleteNodeFolderNotEmpty, SelectedNode.Text), "Confirm Delete?", MessageBoxButtons.YesNo) == DialogResult.Yes)
-=======
                         if (UserConfirmsNonEmptyFolderDeletion())
->>>>>>> a055d7f4
                         {
                             TreeView.BeginUpdate();
                             SelectedNode.Nodes.Clear();
@@ -84,12 +60,7 @@
                 }
                 else if (ConnectionTreeNode.GetNodeType(SelectedNode) == TreeNodeType.Connection)
                 {
-<<<<<<< HEAD
-                    if (MessageBox.Show(string.Format(Language.strConfirmDeleteNodeConnection, SelectedNode.Text), "Confirm Delete?", MessageBoxButtons.YesNo) == DialogResult.Yes)
-                    {
-=======
                     if (UserConfirmsConnectionDeletion())
->>>>>>> a055d7f4
                         SelectedNode.Remove();
                 }
                 else
@@ -100,8 +71,6 @@
             catch (Exception ex)
             {
                 Runtime.MessageCollector.AddMessage(MessageClass.ErrorMsg, "Deleting selected node failed" + Environment.NewLine + ex.Message, true);
-<<<<<<< HEAD
-=======
             }
         }
 
@@ -114,7 +83,6 @@
             {
                 validDeletionTarget = false;
                 Runtime.MessageCollector.AddMessage(MessageClass.WarningMsg, "The root item cannot be deleted!");
->>>>>>> a055d7f4
             }
             return validDeletionTarget;
         }
@@ -139,8 +107,8 @@
 
         private static bool PromptUser(string PromptMessage)
         {
-            MsgBoxResult msgBoxResponse = Interaction.MsgBox(PromptMessage, MsgBoxStyle.YesNo | MsgBoxStyle.Question, null);
-            return (msgBoxResponse == MsgBoxResult.Yes);
+            DialogResult msgBoxResponse = MessageBox.Show(PromptMessage, Application.ProductName, MessageBoxButtons.YesNo, MessageBoxIcon.Question);
+            return (msgBoxResponse == DialogResult.Yes);
         }
 
         public static void StartRenameSelectedNode()
