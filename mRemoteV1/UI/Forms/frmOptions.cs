--- conflicted
+++ resolved
@@ -55,10 +55,7 @@
                 {typeof(SqlServerPage).Name, new SqlServerPage()},
                 {typeof(UpdatesPage).Name, new UpdatesPage()},
                 {typeof(ThemePage).Name, new ThemePage()},
-<<<<<<< HEAD
-=======
                 {typeof(SecurityPage).Name, new SecurityPage()},
->>>>>>> e3085a70
                 {typeof(AdvancedPage).Name, new AdvancedPage()}
             };
         }
