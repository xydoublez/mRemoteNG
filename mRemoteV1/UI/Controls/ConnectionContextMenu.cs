﻿using System;
using System.ComponentModel;
using System.Linq;
using System.Windows.Forms;
using mRemoteNG.App;
using mRemoteNG.Connection;
using mRemoteNG.Connection.Protocol;
using mRemoteNG.Container;
using mRemoteNG.Tools;
using mRemoteNG.Tree;
using mRemoteNG.Tree.Root;
// ReSharper disable UnusedParameter.Local


namespace mRemoteNG.UI.Controls
{
    public sealed class ConnectionContextMenu : ContextMenuStrip
    {
        private ToolStripMenuItem _cMenTreeAddConnection;
        private ToolStripMenuItem _cMenTreeAddFolder;
        private ToolStripSeparator _cMenTreeSep1;
        private ToolStripMenuItem _cMenTreeConnect;
        private ToolStripMenuItem _cMenTreeConnectWithOptions;
        private ToolStripMenuItem _cMenTreeConnectWithOptionsConnectToConsoleSession;
        private ToolStripMenuItem _cMenTreeConnectWithOptionsNoCredentials;
        private ToolStripMenuItem _cMenTreeConnectWithOptionsConnectInFullscreen;
        private ToolStripMenuItem _cMenTreeDisconnect;
        private ToolStripSeparator _cMenTreeSep2;
        private ToolStripMenuItem _cMenTreeToolsTransferFile;
        private ToolStripMenuItem _cMenTreeToolsSort;
        private ToolStripMenuItem _cMenTreeToolsSortAscending;
        private ToolStripMenuItem _cMenTreeToolsSortDescending;
        private ToolStripSeparator _cMenTreeSep3;
        private ToolStripMenuItem _cMenTreeRename;
        private ToolStripMenuItem _cMenTreeDelete;
        private ToolStripSeparator _cMenTreeSep4;
        private ToolStripMenuItem _cMenTreeMoveUp;
        private ToolStripMenuItem _cMenTreeMoveDown;
        private ToolStripMenuItem _cMenTreeToolsExternalApps;
        private ToolStripMenuItem _cMenTreeDuplicate;
        private ToolStripMenuItem _cMenTreeConnectWithOptionsChoosePanelBeforeConnecting;
        private ToolStripMenuItem _cMenTreeConnectWithOptionsDontConnectToConsoleSession;
        private ToolStripMenuItem _cMenTreeImport;
        private ToolStripMenuItem _cMenTreeExportFile;
        private ToolStripSeparator _toolStripSeparator1;
        private ToolStripMenuItem _cMenTreeImportFile;
        private ToolStripMenuItem _cMenTreeImportActiveDirectory;
        private ToolStripMenuItem _cMenTreeImportPortScan;
        private readonly ConnectionTree _connectionTree;
        private readonly IConnectionInitiator _connectionInitiator;


        public ConnectionContextMenu(ConnectionTree connectionTree)
        {
            _connectionTree = connectionTree;
            _connectionInitiator = new ConnectionInitiator();
            InitializeComponent();
            ApplyLanguage();
            EnableShortcutKeys();
            Opening += (sender, args) =>
            {
                AddExternalApps();
                ShowHideMenuItems();
            };
            Closing += (sender, args) => EnableMenuItemsRecursive(Items);
        }

        private void InitializeComponent()
        {
            _cMenTreeConnect = new ToolStripMenuItem();
            _cMenTreeConnectWithOptions = new ToolStripMenuItem();
            _cMenTreeConnectWithOptionsConnectToConsoleSession = new ToolStripMenuItem();
            _cMenTreeConnectWithOptionsDontConnectToConsoleSession = new ToolStripMenuItem();
            _cMenTreeConnectWithOptionsConnectInFullscreen = new ToolStripMenuItem();
            _cMenTreeConnectWithOptionsNoCredentials = new ToolStripMenuItem();
            _cMenTreeConnectWithOptionsChoosePanelBeforeConnecting = new ToolStripMenuItem();
            _cMenTreeDisconnect = new ToolStripMenuItem();
            _cMenTreeSep1 = new ToolStripSeparator();
            _cMenTreeToolsExternalApps = new ToolStripMenuItem();
            _cMenTreeToolsTransferFile = new ToolStripMenuItem();
            _cMenTreeSep2 = new ToolStripSeparator();
            _cMenTreeDuplicate = new ToolStripMenuItem();
            _cMenTreeRename = new ToolStripMenuItem();
            _cMenTreeDelete = new ToolStripMenuItem();
            _cMenTreeSep3 = new ToolStripSeparator();
            _cMenTreeImport = new ToolStripMenuItem();
            _cMenTreeImportFile = new ToolStripMenuItem();
            _cMenTreeImportActiveDirectory = new ToolStripMenuItem();
            _cMenTreeImportPortScan = new ToolStripMenuItem();
            _cMenTreeExportFile = new ToolStripMenuItem();
            _cMenTreeSep4 = new ToolStripSeparator();
            _cMenTreeAddConnection = new ToolStripMenuItem();
            _cMenTreeAddFolder = new ToolStripMenuItem();
            _toolStripSeparator1 = new ToolStripSeparator();
            _cMenTreeToolsSort = new ToolStripMenuItem();
            _cMenTreeToolsSortAscending = new ToolStripMenuItem();
            _cMenTreeToolsSortDescending = new ToolStripMenuItem();
            _cMenTreeMoveUp = new ToolStripMenuItem();
            _cMenTreeMoveDown = new ToolStripMenuItem();


            // 
            // cMenTree
            // 
            Font = new System.Drawing.Font("Segoe UI", 8.25F, System.Drawing.FontStyle.Regular, System.Drawing.GraphicsUnit.Point, 0);
            Items.AddRange(new ToolStripItem[] {
                _cMenTreeConnect,
                _cMenTreeConnectWithOptions,
                _cMenTreeDisconnect,
                _cMenTreeSep1,
                _cMenTreeToolsExternalApps,
                _cMenTreeToolsTransferFile,
                _cMenTreeSep2,
                _cMenTreeDuplicate,
                _cMenTreeRename,
                _cMenTreeDelete,
                _cMenTreeSep3,
                _cMenTreeImport,
                _cMenTreeExportFile,
                _cMenTreeSep4,
                _cMenTreeAddConnection,
                _cMenTreeAddFolder,
                _toolStripSeparator1,
                _cMenTreeToolsSort,
                _cMenTreeMoveUp,
                _cMenTreeMoveDown
            });
            Name = "cMenTree";
            RenderMode = ToolStripRenderMode.Professional;
            Size = new System.Drawing.Size(200, 364);
            // 
            // cMenTreeConnect
            // 
            _cMenTreeConnect.Image = Resources.Play;
            _cMenTreeConnect.Name = "_cMenTreeConnect";
            _cMenTreeConnect.Size = new System.Drawing.Size(199, 22);
            _cMenTreeConnect.Text = "Connect";
            _cMenTreeConnect.Click += OnConnectClicked;
            // 
            // cMenTreeConnectWithOptions
            // 
            _cMenTreeConnectWithOptions.DropDownItems.AddRange(new ToolStripItem[] {
                _cMenTreeConnectWithOptionsConnectToConsoleSession,
                _cMenTreeConnectWithOptionsDontConnectToConsoleSession,
                _cMenTreeConnectWithOptionsConnectInFullscreen,
                _cMenTreeConnectWithOptionsNoCredentials,
                _cMenTreeConnectWithOptionsChoosePanelBeforeConnecting
            });
            _cMenTreeConnectWithOptions.Name = "_cMenTreeConnectWithOptions";
            _cMenTreeConnectWithOptions.Size = new System.Drawing.Size(199, 22);
            _cMenTreeConnectWithOptions.Text = "Connect (with options)";
            // 
            // cMenTreeConnectWithOptionsConnectToConsoleSession
            // 
            _cMenTreeConnectWithOptionsConnectToConsoleSession.Image = Resources.monitor_go;
            _cMenTreeConnectWithOptionsConnectToConsoleSession.Name = "_cMenTreeConnectWithOptionsConnectToConsoleSession";
            _cMenTreeConnectWithOptionsConnectToConsoleSession.Size = new System.Drawing.Size(245, 22);
            _cMenTreeConnectWithOptionsConnectToConsoleSession.Text = "Connect to console session";
            _cMenTreeConnectWithOptionsConnectToConsoleSession.Click += OnConnectToConsoleSessionClicked;
            // 
            // cMenTreeConnectWithOptionsDontConnectToConsoleSession
            // 
            _cMenTreeConnectWithOptionsDontConnectToConsoleSession.Image = Resources.monitor_delete;
            _cMenTreeConnectWithOptionsDontConnectToConsoleSession.Name = "_cMenTreeConnectWithOptionsDontConnectToConsoleSession";
            _cMenTreeConnectWithOptionsDontConnectToConsoleSession.Size = new System.Drawing.Size(245, 22);
            _cMenTreeConnectWithOptionsDontConnectToConsoleSession.Text = "Don\'t connect to console session";
            _cMenTreeConnectWithOptionsDontConnectToConsoleSession.Visible = false;
            _cMenTreeConnectWithOptionsDontConnectToConsoleSession.Click += OnDontConnectToConsoleSessionClicked;
            // 
            // cMenTreeConnectWithOptionsConnectInFullscreen
            // 
            _cMenTreeConnectWithOptionsConnectInFullscreen.Image = Resources.arrow_out;
            _cMenTreeConnectWithOptionsConnectInFullscreen.Name = "_cMenTreeConnectWithOptionsConnectInFullscreen";
            _cMenTreeConnectWithOptionsConnectInFullscreen.Size = new System.Drawing.Size(245, 22);
            _cMenTreeConnectWithOptionsConnectInFullscreen.Text = "Connect in fullscreen";
            _cMenTreeConnectWithOptionsConnectInFullscreen.Click += OnConnectInFullscreenClicked;
            // 
            // cMenTreeConnectWithOptionsNoCredentials
            // 
            _cMenTreeConnectWithOptionsNoCredentials.Image = Resources.key_delete;
            _cMenTreeConnectWithOptionsNoCredentials.Name = "_cMenTreeConnectWithOptionsNoCredentials";
            _cMenTreeConnectWithOptionsNoCredentials.Size = new System.Drawing.Size(245, 22);
            _cMenTreeConnectWithOptionsNoCredentials.Text = "Connect without credentials";
            _cMenTreeConnectWithOptionsNoCredentials.Click += OnConnectWithNoCredentialsClick;
            // 
            // cMenTreeConnectWithOptionsChoosePanelBeforeConnecting
            // 
            _cMenTreeConnectWithOptionsChoosePanelBeforeConnecting.Image = Resources.Panels;
            _cMenTreeConnectWithOptionsChoosePanelBeforeConnecting.Name = "_cMenTreeConnectWithOptionsChoosePanelBeforeConnecting";
            _cMenTreeConnectWithOptionsChoosePanelBeforeConnecting.Size = new System.Drawing.Size(245, 22);
            _cMenTreeConnectWithOptionsChoosePanelBeforeConnecting.Text = "Choose panel before connecting";
            _cMenTreeConnectWithOptionsChoosePanelBeforeConnecting.Click += OnChoosePanelBeforeConnectingClicked;
            // 
            // cMenTreeDisconnect
            // 
            _cMenTreeDisconnect.Image = Resources.Pause;
            _cMenTreeDisconnect.Name = "_cMenTreeDisconnect";
            _cMenTreeDisconnect.Size = new System.Drawing.Size(199, 22);
            _cMenTreeDisconnect.Text = "Disconnect";
            _cMenTreeDisconnect.Click += OnDisconnectClicked;
            // 
            // cMenTreeSep1
            // 
            _cMenTreeSep1.Name = "_cMenTreeSep1";
            _cMenTreeSep1.Size = new System.Drawing.Size(196, 6);
            // 
            // cMenTreeToolsExternalApps
            // 
            _cMenTreeToolsExternalApps.Image = Resources.ExtApp;
            _cMenTreeToolsExternalApps.Name = "_cMenTreeToolsExternalApps";
            _cMenTreeToolsExternalApps.Size = new System.Drawing.Size(199, 22);
            _cMenTreeToolsExternalApps.Text = "External Applications";
            // 
            // cMenTreeToolsTransferFile
            // 
            _cMenTreeToolsTransferFile.Image = Resources.SSHTransfer;
            _cMenTreeToolsTransferFile.Name = "_cMenTreeToolsTransferFile";
            _cMenTreeToolsTransferFile.Size = new System.Drawing.Size(199, 22);
            _cMenTreeToolsTransferFile.Text = "Transfer File (SSH)";
            _cMenTreeToolsTransferFile.Click += OnTransferFileClicked;
            // 
            // cMenTreeSep2
            // 
            _cMenTreeSep2.Name = "_cMenTreeSep2";
            _cMenTreeSep2.Size = new System.Drawing.Size(196, 6);
            // 
            // cMenTreeDuplicate
            // 
            _cMenTreeDuplicate.Image = Resources.page_copy;
            _cMenTreeDuplicate.Name = "_cMenTreeDuplicate";
            _cMenTreeDuplicate.Size = new System.Drawing.Size(199, 22);
            _cMenTreeDuplicate.Text = "Duplicate";
            _cMenTreeDuplicate.Click += OnDuplicateClicked;
            // 
            // cMenTreeRename
            // 
            _cMenTreeRename.Image = Resources.Rename;
            _cMenTreeRename.Name = "_cMenTreeRename";
            _cMenTreeRename.Size = new System.Drawing.Size(199, 22);
            _cMenTreeRename.Text = "Rename";
            _cMenTreeRename.Click += OnRenameClicked;
            // 
            // cMenTreeDelete
            // 
            _cMenTreeDelete.Image = Resources.Delete;
            _cMenTreeDelete.Name = "_cMenTreeDelete";
            _cMenTreeDelete.Size = new System.Drawing.Size(199, 22);
            _cMenTreeDelete.Text = "Delete";
            _cMenTreeDelete.Click += OnDeleteClicked;
            // 
            // cMenTreeSep3
            // 
            _cMenTreeSep3.Name = "_cMenTreeSep3";
            _cMenTreeSep3.Size = new System.Drawing.Size(196, 6);
            // 
            // cMenTreeImport
            // 
            _cMenTreeImport.DropDownItems.AddRange(new ToolStripItem[] {
                _cMenTreeImportFile,
                _cMenTreeImportActiveDirectory,
                _cMenTreeImportPortScan
            });
            _cMenTreeImport.Name = "_cMenTreeImport";
            _cMenTreeImport.Size = new System.Drawing.Size(199, 22);
            _cMenTreeImport.Text = "&Import";
            // 
            // cMenTreeImportFile
            // 
            _cMenTreeImportFile.Name = "_cMenTreeImportFile";
            _cMenTreeImportFile.Size = new System.Drawing.Size(226, 22);
            _cMenTreeImportFile.Text = "Import from &File...";
            _cMenTreeImportFile.Click += OnImportFileClicked;
            // 
            // cMenTreeImportActiveDirectory
            // 
            _cMenTreeImportActiveDirectory.Name = "_cMenTreeImportActiveDirectory";
            _cMenTreeImportActiveDirectory.Size = new System.Drawing.Size(226, 22);
            _cMenTreeImportActiveDirectory.Text = "Import from &Active Directory...";
            _cMenTreeImportActiveDirectory.Click += OnImportActiveDirectoryClicked;
            // 
            // cMenTreeImportPortScan
            // 
            _cMenTreeImportPortScan.Name = "_cMenTreeImportPortScan";
            _cMenTreeImportPortScan.Size = new System.Drawing.Size(226, 22);
            _cMenTreeImportPortScan.Text = "Import from &Port Scan...";
            _cMenTreeImportPortScan.Click += OnImportPortScanClicked;
            // 
            // cMenTreeExportFile
            // 
            _cMenTreeExportFile.Name = "_cMenTreeExportFile";
            _cMenTreeExportFile.Size = new System.Drawing.Size(199, 22);
            _cMenTreeExportFile.Text = "&Export to File...";
            _cMenTreeExportFile.Click += OnExportFileClicked;
            // 
            // cMenTreeSep4
            // 
            _cMenTreeSep4.Name = "_cMenTreeSep4";
            _cMenTreeSep4.Size = new System.Drawing.Size(196, 6);
            // 
            // cMenTreeAddConnection
            // 
            _cMenTreeAddConnection.Image = Resources.Connection_Add;
            _cMenTreeAddConnection.Name = "_cMenTreeAddConnection";
            _cMenTreeAddConnection.Size = new System.Drawing.Size(199, 22);
            _cMenTreeAddConnection.Text = "New Connection";
            _cMenTreeAddConnection.Click += OnAddConnectionClicked;
            // 
            // cMenTreeAddFolder
            // 
            _cMenTreeAddFolder.Image = Resources.Folder_Add;
            _cMenTreeAddFolder.Name = "_cMenTreeAddFolder";
            _cMenTreeAddFolder.Size = new System.Drawing.Size(199, 22);
            _cMenTreeAddFolder.Text = "New Folder";
            _cMenTreeAddFolder.Click += OnAddFolderClicked;
            // 
            // ToolStripSeparator1
            // 
            _toolStripSeparator1.Name = "_toolStripSeparator1";
            _toolStripSeparator1.Size = new System.Drawing.Size(196, 6);
            // 
            // cMenTreeToolsSort
            // 
            _cMenTreeToolsSort.DropDownItems.AddRange(new ToolStripItem[] {
                _cMenTreeToolsSortAscending,
                _cMenTreeToolsSortDescending
            });
            _cMenTreeToolsSort.Name = "_cMenTreeToolsSort";
            _cMenTreeToolsSort.Size = new System.Drawing.Size(199, 22);
            _cMenTreeToolsSort.Text = "Sort";
            // 
            // cMenTreeToolsSortAscending
            // 
            _cMenTreeToolsSortAscending.Image = Resources.Sort_AZ;
            _cMenTreeToolsSortAscending.Name = "_cMenTreeToolsSortAscending";
            _cMenTreeToolsSortAscending.Size = new System.Drawing.Size(161, 22);
            _cMenTreeToolsSortAscending.Text = "Ascending (A-Z)";
            _cMenTreeToolsSortAscending.Click += OnSortAscendingClicked;
            // 
            // cMenTreeToolsSortDescending
            // 
            _cMenTreeToolsSortDescending.Image = Resources.Sort_ZA;
            _cMenTreeToolsSortDescending.Name = "_cMenTreeToolsSortDescending";
            _cMenTreeToolsSortDescending.Size = new System.Drawing.Size(161, 22);
            _cMenTreeToolsSortDescending.Text = "Descending (Z-A)";
            _cMenTreeToolsSortDescending.Click += OnSortDescendingClicked;
            // 
            // cMenTreeMoveUp
            // 
            _cMenTreeMoveUp.Image = Resources.Arrow_Up;
            _cMenTreeMoveUp.Name = "_cMenTreeMoveUp";
            _cMenTreeMoveUp.Size = new System.Drawing.Size(199, 22);
            _cMenTreeMoveUp.Text = "Move up";
            _cMenTreeMoveUp.Click += OnMoveUpClicked;
            // 
            // cMenTreeMoveDown
            // 
            _cMenTreeMoveDown.Image = Resources.Arrow_Down;
            _cMenTreeMoveDown.Name = "_cMenTreeMoveDown";
            _cMenTreeMoveDown.Size = new System.Drawing.Size(199, 22);
            _cMenTreeMoveDown.Text = "Move down";
            _cMenTreeMoveDown.Click += OnMoveDownClicked;
        }

        private void ApplyLanguage()
        {
            _cMenTreeConnect.Text = Language.strConnect;
            _cMenTreeConnectWithOptions.Text = Language.strConnectWithOptions;
            _cMenTreeConnectWithOptionsConnectToConsoleSession.Text = Language.strConnectToConsoleSession;
            _cMenTreeConnectWithOptionsDontConnectToConsoleSession.Text = Language.strDontConnectToConsoleSessionMenuItem;
            _cMenTreeConnectWithOptionsConnectInFullscreen.Text = Language.strConnectInFullscreen;
            _cMenTreeConnectWithOptionsNoCredentials.Text = Language.strConnectNoCredentials;
            _cMenTreeConnectWithOptionsChoosePanelBeforeConnecting.Text = Language.strChoosePanelBeforeConnecting;
            _cMenTreeDisconnect.Text = Language.strMenuDisconnect;

            _cMenTreeToolsExternalApps.Text = Language.strMenuExternalTools;
            _cMenTreeToolsTransferFile.Text = Language.strMenuTransferFile;

            _cMenTreeDuplicate.Text = Language.strDuplicate;
            _cMenTreeRename.Text = Language.strRename;
            _cMenTreeDelete.Text = Language.strMenuDelete;

            _cMenTreeImport.Text = Language.strImportMenuItem;
            _cMenTreeImportFile.Text = Language.strImportFromFileMenuItem;
            _cMenTreeImportActiveDirectory.Text = Language.strImportAD;
            _cMenTreeImportPortScan.Text = Language.strImportPortScan;
            _cMenTreeExportFile.Text = Language.strExportToFileMenuItem;

            _cMenTreeAddConnection.Text = Language.strAddConnection;
            _cMenTreeAddFolder.Text = Language.strAddFolder;

            _cMenTreeToolsSort.Text = Language.strSort;
            _cMenTreeToolsSortAscending.Text = Language.strSortAsc;
            _cMenTreeToolsSortDescending.Text = Language.strSortDesc;
            _cMenTreeMoveUp.Text = Language.strMoveUp;
            _cMenTreeMoveDown.Text = Language.strMoveDown;
        }

        internal void ShowHideMenuItems()
        {
            if (_connectionTree.SelectedNode == null)
                return;

            try
            {
                Enabled = true;
                EnableMenuItemsRecursive(Items);
                if (_connectionTree.SelectedNode is RootPuttySessionsNodeInfo)
                {
                    ShowHideMenuItemsForRootPuttyNode();
                }
                else if (_connectionTree.SelectedNode is RootNodeInfo)
                {
                    ShowHideMenuItemsForRootConnectionNode();
                }
                else if (_connectionTree.SelectedNode is ContainerInfo)
                {
                    ShowHideMenuItemsForContainer(_connectionTree.SelectedNode);
                }
                else if (_connectionTree.SelectedNode is PuttySessionInfo)
                {
                    ShowHideMenuItemsForPuttyNode(_connectionTree.SelectedNode);
                }
                else
                {
                    ShowHideMenuItemsForConnectionNode(_connectionTree.SelectedNode);
                }
            }
            catch (Exception ex)
            {
                Runtime.MessageCollector.AddExceptionStackTrace("ShowHideMenuItems (UI.Controls.ConnectionContextMenu) failed", ex);
            }
        }

        internal void ShowHideMenuItemsForRootPuttyNode()
        {
            _cMenTreeAddConnection.Enabled = false;
            _cMenTreeAddFolder.Enabled = false;
            _cMenTreeConnect.Enabled = false;
            _cMenTreeConnectWithOptions.Enabled = false;
            _cMenTreeDisconnect.Enabled = false;
            _cMenTreeToolsTransferFile.Enabled = false;
            _cMenTreeConnectWithOptions.Enabled = false;
            _cMenTreeToolsSort.Enabled = false;
            _cMenTreeToolsExternalApps.Enabled = false;
            _cMenTreeDuplicate.Enabled = false;
            _cMenTreeRename.Enabled = true;
            _cMenTreeDelete.Enabled = false;
            _cMenTreeMoveUp.Enabled = false;
            _cMenTreeMoveDown.Enabled = false;
        }

        internal void ShowHideMenuItemsForRootConnectionNode()
        {
            _cMenTreeConnect.Enabled = false;
            _cMenTreeConnectWithOptions.Enabled = false;
            _cMenTreeConnectWithOptionsConnectInFullscreen.Enabled = false;
            _cMenTreeConnectWithOptionsConnectToConsoleSession.Enabled = false;
            _cMenTreeConnectWithOptionsChoosePanelBeforeConnecting.Enabled = false;
            _cMenTreeDisconnect.Enabled = false;
            _cMenTreeToolsTransferFile.Enabled = false;
            _cMenTreeToolsExternalApps.Enabled = false;
            _cMenTreeDuplicate.Enabled = false;
            _cMenTreeDelete.Enabled = false;
            _cMenTreeMoveUp.Enabled = false;
            _cMenTreeMoveDown.Enabled = false;
        }

        internal void ShowHideMenuItemsForContainer(ConnectionInfo connectionInfo)
        {
            _cMenTreeConnectWithOptionsConnectInFullscreen.Enabled = false;
            _cMenTreeConnectWithOptionsConnectToConsoleSession.Enabled = false;
            _cMenTreeDisconnect.Enabled = false;

            var openConnections = ((ContainerInfo)connectionInfo).Children.Sum(child => child.OpenConnections.Count);
            if (openConnections > 0)
                _cMenTreeDisconnect.Enabled = true;

            _cMenTreeToolsTransferFile.Enabled = false;
            _cMenTreeToolsExternalApps.Enabled = false;
        }

        internal void ShowHideMenuItemsForPuttyNode(ConnectionInfo connectionInfo)
        {
            _cMenTreeAddConnection.Enabled = false;
            _cMenTreeAddFolder.Enabled = false;

            if (connectionInfo.OpenConnections.Count == 0)
                _cMenTreeDisconnect.Enabled = false;

            if (!(connectionInfo.Protocol == ProtocolType.SSH1 | connectionInfo.Protocol == ProtocolType.SSH2))
                _cMenTreeToolsTransferFile.Enabled = false;

            _cMenTreeConnectWithOptionsConnectInFullscreen.Enabled = false;
            _cMenTreeConnectWithOptionsConnectToConsoleSession.Enabled = false;
            _cMenTreeToolsSort.Enabled = false;
            _cMenTreeDuplicate.Enabled = false;
            _cMenTreeRename.Enabled = false;
            _cMenTreeDelete.Enabled = false;
            _cMenTreeMoveUp.Enabled = false;
            _cMenTreeMoveDown.Enabled = false;
        }

        internal void ShowHideMenuItemsForConnectionNode(ConnectionInfo connectionInfo)
        {
            if (connectionInfo.OpenConnections.Count == 0)
                _cMenTreeDisconnect.Enabled = false;

            if (!(connectionInfo.Protocol == ProtocolType.SSH1 | connectionInfo.Protocol == ProtocolType.SSH2))
                _cMenTreeToolsTransferFile.Enabled = false;

            if (!(connectionInfo.Protocol == ProtocolType.RDP | connectionInfo.Protocol == ProtocolType.ICA))
            {
                _cMenTreeConnectWithOptionsConnectInFullscreen.Enabled = false;
                _cMenTreeConnectWithOptionsConnectToConsoleSession.Enabled = false;
            }

            if (connectionInfo.Protocol == ProtocolType.IntApp)
                _cMenTreeConnectWithOptionsNoCredentials.Enabled = false;
        }

        internal void DisableShortcutKeys()
        {
            _cMenTreeConnect.ShortcutKeys = Keys.None;
            _cMenTreeDuplicate.ShortcutKeys = Keys.None;
            _cMenTreeRename.ShortcutKeys = Keys.None;
            _cMenTreeDelete.ShortcutKeys = Keys.None;
            _cMenTreeMoveUp.ShortcutKeys = Keys.None;
            _cMenTreeMoveDown.ShortcutKeys = Keys.None;
        }

        internal void EnableShortcutKeys()
        {
            _cMenTreeConnect.ShortcutKeys = ((Keys.Control | Keys.Shift) | Keys.C);
            _cMenTreeDuplicate.ShortcutKeys = Keys.Control | Keys.D;
            _cMenTreeRename.ShortcutKeys = Keys.F2;
            _cMenTreeDelete.ShortcutKeys = Keys.Delete;
            _cMenTreeMoveUp.ShortcutKeys = Keys.Control | Keys.Up;
            _cMenTreeMoveDown.ShortcutKeys = Keys.Control | Keys.Down;
        }

        private static void EnableMenuItemsRecursive(ToolStripItemCollection items, bool enable = true)
        {
            foreach (ToolStripItem item in items)
            {
                var menuItem = item as ToolStripMenuItem;
                if (menuItem == null)
                {
                    continue;
                }
                menuItem.Enabled = enable;
                if (menuItem.HasDropDownItems)
                {
                    EnableMenuItemsRecursive(menuItem.DropDownItems, enable);
                }
            }
        }

        private void AddExternalApps()
        {
            try
            {
                ResetExternalAppMenu();

                foreach (ExternalTool extA in Runtime.ExternalTools)
                {
                    var menuItem = new ToolStripMenuItem
                    {
                        Text = extA.DisplayName,
                        Tag = extA,
                        Image = extA.Image
                    };

                    menuItem.Click += OnExternalToolClicked;
                    _cMenTreeToolsExternalApps.DropDownItems.Add(menuItem);
                }
            }
            catch (Exception ex)
            {
                Runtime.MessageCollector.AddExceptionStackTrace("cMenTreeTools_DropDownOpening failed (UI.Window.ConnectionTreeWindow)", ex);
            }
        }

        private void ResetExternalAppMenu()
        {
            if (_cMenTreeToolsExternalApps.DropDownItems.Count <= 0) return;
            for (var i = _cMenTreeToolsExternalApps.DropDownItems.Count - 1; i >= 0; i--)
                _cMenTreeToolsExternalApps.DropDownItems[i].Dispose();

            _cMenTreeToolsExternalApps.DropDownItems.Clear();
        }

        #region Click handlers
        private void OnConnectClicked(object sender, EventArgs e)
        {
            var selectedNodeAsContainer = _connectionTree.SelectedNode as ContainerInfo;
            if (selectedNodeAsContainer != null)
                _connectionInitiator.OpenConnection(selectedNodeAsContainer, ConnectionInfo.Force.DoNotJump);
            else
                _connectionInitiator.OpenConnection(_connectionTree.SelectedNode, ConnectionInfo.Force.DoNotJump);
        }

        private void OnConnectToConsoleSessionClicked(object sender, EventArgs e)
        {
            var selectedNodeAsContainer = _connectionTree.SelectedNode as ContainerInfo;
            if (selectedNodeAsContainer != null)
                _connectionInitiator.OpenConnection(selectedNodeAsContainer, ConnectionInfo.Force.UseConsoleSession | ConnectionInfo.Force.DoNotJump);
            else
                _connectionInitiator.OpenConnection(_connectionTree.SelectedNode, ConnectionInfo.Force.UseConsoleSession | ConnectionInfo.Force.DoNotJump);
        }

        private void OnDontConnectToConsoleSessionClicked(object sender, EventArgs e)
        {
            var selectedNodeAsContainer = _connectionTree.SelectedNode as ContainerInfo;
            if (selectedNodeAsContainer != null)
                _connectionInitiator.OpenConnection(selectedNodeAsContainer, ConnectionInfo.Force.DontUseConsoleSession | ConnectionInfo.Force.DoNotJump);
            else
                _connectionInitiator.OpenConnection(_connectionTree.SelectedNode, ConnectionInfo.Force.DontUseConsoleSession | ConnectionInfo.Force.DoNotJump);
        }

        private void OnConnectInFullscreenClicked(object sender, EventArgs e)
        {
            var selectedNodeAsContainer = _connectionTree.SelectedNode as ContainerInfo;
            if (selectedNodeAsContainer != null)
                _connectionInitiator.OpenConnection(selectedNodeAsContainer, ConnectionInfo.Force.Fullscreen | ConnectionInfo.Force.DoNotJump);
            else
                _connectionInitiator.OpenConnection(_connectionTree.SelectedNode, ConnectionInfo.Force.Fullscreen | ConnectionInfo.Force.DoNotJump);
        }

        private void OnConnectWithNoCredentialsClick(object sender, EventArgs e)
        {
            var selectedNodeAsContainer = _connectionTree.SelectedNode as ContainerInfo;
            if (selectedNodeAsContainer != null)
                _connectionInitiator.OpenConnection(selectedNodeAsContainer, ConnectionInfo.Force.NoCredentials);
            else
                _connectionInitiator.OpenConnection(_connectionTree.SelectedNode, ConnectionInfo.Force.NoCredentials);
        }

        private void OnChoosePanelBeforeConnectingClicked(object sender, EventArgs e)
        {
            var selectedNodeAsContainer = _connectionTree.SelectedNode as ContainerInfo;
            if (selectedNodeAsContainer != null)
                _connectionInitiator.OpenConnection(selectedNodeAsContainer, ConnectionInfo.Force.OverridePanel | ConnectionInfo.Force.DoNotJump);
            else
                _connectionInitiator.OpenConnection(_connectionTree.SelectedNode, ConnectionInfo.Force.OverridePanel | ConnectionInfo.Force.DoNotJump);
        }

        private void OnDisconnectClicked(object sender, EventArgs e)
        {
            DisconnectConnection(_connectionTree.SelectedNode);
        }

        public void DisconnectConnection(ConnectionInfo connectionInfo)
        {
            try
            {
                if (connectionInfo == null) return;
                var nodeAsContainer = connectionInfo as ContainerInfo;
                if (nodeAsContainer != null)
                {
                    foreach (var child in nodeAsContainer.Children)
                    {
                        for (var i = 0; i <= child.OpenConnections.Count - 1; i++)
                        {
                            child.OpenConnections[i].Disconnect();
                        }
                    }
                }
                else
                {
                    for (var i = 0; i <= connectionInfo.OpenConnections.Count - 1; i++)
                    {
                        connectionInfo.OpenConnections[i].Disconnect();
                    }
                }
            }
            catch (Exception ex)
            {
                Runtime.MessageCollector.AddExceptionStackTrace("DisconnectConnection (UI.Window.ConnectionTreeWindow) failed", ex);
            }
        }

        private void OnTransferFileClicked(object sender, EventArgs e)
        {
            SshTransferFile();
        }

        public void SshTransferFile()
        {
            try
            {
                Windows.Show(WindowType.SSHTransfer);
                Windows.SshtransferForm.Hostname = _connectionTree.SelectedNode.Hostname;
                Windows.SshtransferForm.Username = _connectionTree.SelectedNode.Username;
                Windows.SshtransferForm.Password = _connectionTree.SelectedNode.Password;
                Windows.SshtransferForm.Port = Convert.ToString(_connectionTree.SelectedNode.Port);
            }
            catch (Exception ex)
            {
                Runtime.MessageCollector.AddExceptionStackTrace("SSHTransferFile (UI.Window.ConnectionTreeWindow) failed", ex);
            }
        }

        private void OnDuplicateClicked(object sender, EventArgs e)
        {
            _connectionTree.DuplicateSelectedNode();
        }

        private void OnRenameClicked(object sender, EventArgs e)
        {
            _connectionTree.RenameSelectedNode();
        }

        private void OnDeleteClicked(object sender, EventArgs e)
        {
            _connectionTree.DeleteSelectedNode();
        }

        private void OnImportFileClicked(object sender, EventArgs e)
        {
            ContainerInfo selectedNodeAsContainer;
<<<<<<< HEAD
            if(_connectionTree.SelectedNode == null)
=======
            if (_connectionTree.SelectedNode == null)
>>>>>>> 692b2662
                selectedNodeAsContainer = Runtime.ConnectionTreeModel.RootNodes.First();
            else
                selectedNodeAsContainer = _connectionTree.SelectedNode as ContainerInfo ?? _connectionTree.SelectedNode.Parent;
            Import.ImportFromFile(selectedNodeAsContainer);
        }

        private void OnImportActiveDirectoryClicked(object sender, EventArgs e)
        {
            Windows.Show(WindowType.ActiveDirectoryImport);
        }

        private void OnImportPortScanClicked(object sender, EventArgs e)
        {
            Windows.Show(WindowType.PortScan);
        }

        private void OnExportFileClicked(object sender, EventArgs e)
        {
            Export.ExportToFile(_connectionTree.SelectedNode, Runtime.ConnectionTreeModel);
        }

        private void OnAddConnectionClicked(object sender, EventArgs e)
        {
            _connectionTree.AddConnection();
            Runtime.SaveConnectionsAsync();
        }

        private void OnAddFolderClicked(object sender, EventArgs e)
        {
            _connectionTree.AddFolder();
            Runtime.SaveConnectionsAsync();
        }

        private void OnSortAscendingClicked(object sender, EventArgs e)
        {
            SortNodesRecursive(_connectionTree.SelectedNode, ListSortDirection.Ascending);
        }

        private void OnSortDescendingClicked(object sender, EventArgs e)
        {
            SortNodesRecursive(_connectionTree.SelectedNode, ListSortDirection.Descending);
        }

        private void OnMoveUpClicked(object sender, EventArgs e)
        {
            _connectionTree.SelectedNode.Parent.PromoteChild(_connectionTree.SelectedNode);
            Runtime.SaveConnectionsAsync();
        }

        private void OnMoveDownClicked(object sender, EventArgs e)
        {
            _connectionTree.SelectedNode.Parent.DemoteChild(_connectionTree.SelectedNode);
            Runtime.SaveConnectionsAsync();
        }

        private void OnExternalToolClicked(object sender, EventArgs e)
        {
            StartExternalApp((ExternalTool)((ToolStripMenuItem)sender).Tag);
        }

        private void StartExternalApp(ExternalTool externalTool)
        {
            try
            {
                if (_connectionTree.SelectedNode.GetTreeNodeType() == TreeNodeType.Connection | _connectionTree.SelectedNode.GetTreeNodeType() == TreeNodeType.PuttySession)
                    externalTool.Start(_connectionTree.SelectedNode);
            }
            catch (Exception ex)
            {
                Runtime.MessageCollector.AddExceptionStackTrace("cMenTreeToolsExternalAppsEntry_Click failed (UI.Window.ConnectionTreeWindow)", ex);
            }
        }
        #endregion

        private void SortNodesRecursive(ConnectionInfo sortTarget, ListSortDirection sortDirection)
        {
            if (sortTarget == null)
                sortTarget = _connectionTree.GetRootConnectionNode();

            var sortTargetAsContainer = sortTarget as ContainerInfo;
            if (sortTargetAsContainer != null)
                sortTargetAsContainer.SortRecursive(sortDirection);
            else
                _connectionTree.SelectedNode.Parent.SortRecursive(sortDirection);

            Runtime.SaveConnectionsAsync();
        }
    }
}<|MERGE_RESOLUTION|>--- conflicted
+++ resolved
@@ -718,11 +718,7 @@
         private void OnImportFileClicked(object sender, EventArgs e)
         {
             ContainerInfo selectedNodeAsContainer;
-<<<<<<< HEAD
-            if(_connectionTree.SelectedNode == null)
-=======
             if (_connectionTree.SelectedNode == null)
->>>>>>> 692b2662
                 selectedNodeAsContainer = Runtime.ConnectionTreeModel.RootNodes.First();
             else
                 selectedNodeAsContainer = _connectionTree.SelectedNode as ContainerInfo ?? _connectionTree.SelectedNode.Parent;
